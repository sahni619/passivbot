"""Tests for realtime risk management configuration helpers."""

from __future__ import annotations

import json
import logging
import sys
from pathlib import Path
from typing import List


ROOT = Path(__file__).resolve().parents[2]
if str(ROOT) not in sys.path:
    sys.path.insert(0, str(ROOT))

from risk_management.configuration import (  # noqa: E402
    _ensure_debug_logging_enabled,
    _merge_credentials,
    _normalise_credentials,
    load_realtime_config,
)


def _write_config(tmp_path: Path, payload: dict) -> Path:
    config_path = tmp_path / "configs" / "risk" / "realtime.json"
    config_path.parent.mkdir(parents=True, exist_ok=True)
    config_path.write_text(json.dumps(payload), encoding="utf-8")
    return config_path


def _base_payload() -> dict:
    return {
        "accounts": [
            {
                "name": "Example",
                "exchange": "binanceusdm",
                "credentials": {"key": "abc", "secret": "def"},
            }
        ],
    }


def test_custom_endpoint_path_resolves_relative(tmp_path: Path) -> None:
    payload = _base_payload()
    payload["custom_endpoints"] = {"path": "../custom_endpoints.json", "autodiscover": False}
    config_path = _write_config(tmp_path, payload)

    config = load_realtime_config(config_path)

    expected_path = (config_path.parent / Path("../custom_endpoints.json")).resolve()
    assert config.custom_endpoints is not None
    assert config.custom_endpoints.path == str(expected_path)


def test_custom_endpoint_path_keeps_absolute(tmp_path: Path) -> None:
    payload = _base_payload()
    absolute_path = tmp_path / "custom" / "endpoints.json"
    payload["custom_endpoints"] = {"path": str(absolute_path), "autodiscover": True}
    config_path = _write_config(tmp_path, payload)

    config = load_realtime_config(config_path)

    assert config.custom_endpoints is not None
    assert config.custom_endpoints.path == str(absolute_path.resolve())
    assert config.custom_endpoints.autodiscover is True


def test_normalise_credentials_supports_aliases() -> None:
    payload = {
        "key": " key-value ",
        "api_secret": " secret-value ",
        "passPhrase": " pass ",
        "uid": " 123 ",
        "exchange": "binance",
        "headers": {"X-Test": "1"},
        "options": {"defaultType": "swap"},
        "ccxt_config": {"login": "demo"},
        "wallet_address": " wallet ",
        "private_key": " private ",
    }

    normalised = _normalise_credentials(payload)

    assert normalised == {
        "apiKey": "key-value",
        "secret": "secret-value",
        "password": "pass",
        "uid": "123",
        "headers": {"X-Test": "1"},
        "options": {"defaultType": "swap"},
        "ccxt": {"login": "demo"},
        "walletAddress": "wallet",
        "privateKey": "private",
    }


def test_merge_credentials_prioritises_primary_values() -> None:
    primary = {"apiKey": "primary", "headers": {"X-Primary": "1"}}
    secondary = {"key": "secondary", "headers": {"X-Secondary": "2"}, "exchange": "binance"}

    merged = _merge_credentials(primary, secondary)

    assert merged["apiKey"] == "primary"
    assert merged["headers"] == {"X-Secondary": "2", "X-Primary": "1"}
    assert "exchange" not in merged


def test_load_realtime_config_supports_nested_user_entries(tmp_path: Path) -> None:
    api_keys_path = tmp_path / "api-keys.json"
    api_keys_path.write_text(
        json.dumps(
            {
                "referrals": {"binance": "https://example.com"},
                "binance_01": {"exchange": "binance", "key": "a", "secret": "b"},
                "users": {
                    "okx_01": {
                        "exchange": "okx",
                        "key": "c",
                        "secret": "d",
                        "passphrase": "p",
                    }
                },
            }
        ),
        encoding="utf-8",
    )

    config_dir = tmp_path / "configs"
    config_dir.mkdir()
    config_path = config_dir / "realtime.json"
    config_path.write_text(
        json.dumps(
            {
                "api_keys_file": "../api-keys.json",
                "accounts": [
                    {
                        "name": "Binance",
                        "api_key_id": "binance_01",
                        "exchange": "binance",
                    },
                    {
                        "name": "OKX",
                        "api_key_id": "okx_01",
                        "exchange": "okx",
                    },
                ],
            }
        ),
        encoding="utf-8",
    )

    config = load_realtime_config(config_path)

    assert len(config.accounts) == 2
    binance = config.accounts[0]
    okx = config.accounts[1]

    assert binance.credentials["apiKey"] == "a"
    assert binance.credentials["secret"] == "b"

    assert okx.credentials["apiKey"] == "c"
    assert okx.credentials["secret"] == "d"
    assert okx.credentials["password"] == "p"
    assert config.config_root == config_path.parent.resolve()



def test_load_realtime_config_expands_user_path(tmp_path: Path, monkeypatch) -> None:
    home_api_keys = tmp_path / "api-keys.json"
    home_api_keys.write_text(
        json.dumps({"binance": {"exchange": "binance", "key": "x", "secret": "y"}}),
        encoding="utf-8",
    )

    monkeypatch.setenv("HOME", str(tmp_path))

    config_path = tmp_path / "config.json"
    config_path.write_text(
        json.dumps(
            {
                "api_keys_file": "~/api-keys.json",
                "accounts": [
                    {
                        "name": "Binance",
                        "api_key_id": "binance",
                        "exchange": "binance",
                    }
                ],
            }
        ),
        encoding="utf-8",
    )

    config = load_realtime_config(config_path)
    assert config.accounts[0].credentials["apiKey"] == "x"
    assert config.config_root == config_path.parent.resolve()


def test_debug_logging_enabled_for_global_flag(tmp_path: Path, monkeypatch) -> None:
    payload = _base_payload()
    payload["debug_api_payloads"] = True
    config_path = _write_config(tmp_path, payload)

    calls: List[None] = []

    def record_call() -> None:
        calls.append(None)

    monkeypatch.setattr("risk_management.configuration._ensure_debug_logging_enabled", record_call)

    load_realtime_config(config_path)

    assert calls, "expected debug logging to be enabled when global flag is set"


def test_debug_logging_enabled_for_account_flag(tmp_path: Path, monkeypatch) -> None:
    payload = _base_payload()
    payload["accounts"][0]["debug_api_payloads"] = True
    config_path = _write_config(tmp_path, payload)

    calls: List[None] = []

    def record_call() -> None:
        calls.append(None)

    monkeypatch.setattr("risk_management.configuration._ensure_debug_logging_enabled", record_call)

    load_realtime_config(config_path)

    assert calls, "expected debug logging to be enabled when account flag is set"


<<<<<<< HEAD
def test_default_logging_sets_info_levels(tmp_path: Path) -> None:
    payload = _base_payload()
    config_path = _write_config(tmp_path, payload)

    root_logger = logging.getLogger()
    risk_logger = logging.getLogger("risk_management")

    original_root_level = root_logger.level
    original_root_handlers = list(root_logger.handlers)
    original_risk_level = risk_logger.level
    original_risk_handlers = list(risk_logger.handlers)

    for handler in root_logger.handlers:
        root_logger.removeHandler(handler)
    root_handler = logging.StreamHandler()
    root_handler.setLevel(logging.ERROR)
    root_logger.addHandler(root_handler)
    root_logger.setLevel(logging.ERROR)

    for handler in risk_logger.handlers:
        risk_logger.removeHandler(handler)
    risk_handler = logging.StreamHandler()
    risk_handler.setLevel(logging.ERROR)
    risk_logger.addHandler(risk_handler)
    risk_logger.setLevel(logging.ERROR)

    try:
        load_realtime_config(config_path)

        assert root_logger.level == logging.INFO
        assert root_handler.level == logging.INFO
        assert risk_logger.level == logging.INFO
        assert risk_handler.level == logging.INFO
    finally:
        risk_logger.removeHandler(risk_handler)
        for handler in original_risk_handlers:
            risk_logger.addHandler(handler)
        risk_logger.setLevel(original_risk_level)

        root_logger.removeHandler(root_handler)
        for handler in original_root_handlers:
            root_logger.addHandler(handler)
        root_logger.setLevel(original_root_level)
=======
def test_default_logging_provisioned_without_debug(tmp_path: Path, monkeypatch) -> None:
    payload = _base_payload()
    config_path = _write_config(tmp_path, payload)

    calls: List[int] = []

    def record_call(debug_level: int = 1) -> bool:
        calls.append(debug_level)
        return True

    monkeypatch.setattr("risk_management.configuration._configure_default_logging", record_call)

    load_realtime_config(config_path)

    assert calls == [1], "expected INFO-level logging to be provisioned by default"
>>>>>>> 06ce74f2


def test_debug_logging_promotes_root_and_risk_loggers(monkeypatch) -> None:
    root_logger = logging.getLogger()
    risk_logger = logging.getLogger("risk_management")

    original_root_level = root_logger.level
    original_root_handlers = list(root_logger.handlers)
    original_risk_level = risk_logger.level
    original_risk_handlers = list(risk_logger.handlers)

    for handler in root_logger.handlers:
        root_logger.removeHandler(handler)
    root_handler = logging.StreamHandler()
    root_handler.setLevel(logging.WARNING)
    root_logger.addHandler(root_handler)
    root_logger.setLevel(logging.WARNING)

    for handler in risk_logger.handlers:
        risk_logger.removeHandler(handler)
    risk_handler = logging.StreamHandler()
    risk_handler.setLevel(logging.WARNING)
    risk_logger.addHandler(risk_handler)
    risk_logger.setLevel(logging.WARNING)

    monkeypatch.setattr(
        "risk_management.configuration._configure_default_logging", lambda debug_level=2: False
    )

    try:
        _ensure_debug_logging_enabled()

        assert root_logger.level == logging.DEBUG
        assert root_handler.level == logging.DEBUG
        assert risk_logger.level == logging.DEBUG
        assert risk_handler.level == logging.DEBUG
    finally:
        risk_logger.removeHandler(risk_handler)
        for handler in original_risk_handlers:
            risk_logger.addHandler(handler)
        risk_logger.setLevel(original_risk_level)

        root_logger.removeHandler(root_handler)
        for handler in original_root_handlers:
            root_logger.addHandler(handler)
        root_logger.setLevel(original_root_level)


def test_auth_https_only_flag_respected(tmp_path: Path) -> None:
    payload = _base_payload()
    payload["auth"] = {
        "secret_key": "abc",
        "users": {"demo": "hashed"},
        "https_only": False,
    }

    config_path = _write_config(tmp_path, payload)

    config = load_realtime_config(config_path)

    assert config.auth is not None
    assert config.auth.https_only is False


def test_load_realtime_config_parses_email_settings(tmp_path: Path) -> None:
    payload = _base_payload()
    payload["email"] = {
        "host": "smtp.example.com",
        "port": 2525,
        "username": "alerts@example.com",
        "password": "secret",
        "sender": "alerts@example.com",
        "use_tls": False,
        "use_ssl": True,
    }
    config_path = _write_config(tmp_path, payload)

    config = load_realtime_config(config_path)

    assert config.email is not None
    assert config.email.host == "smtp.example.com"
    assert config.email.port == 2525
    assert config.email.username == "alerts@example.com"
    assert config.email.password == "secret"
    assert config.email.sender == "alerts@example.com"
    assert config.email.use_tls is False
    assert config.email.use_ssl is True


def test_load_realtime_config_discovers_api_keys_file(tmp_path: Path) -> None:
    repo_root = tmp_path / "passivbot"
    repo_root.mkdir()

    api_keys_path = repo_root / "api-keys.json"
    api_keys_path.write_text(
        json.dumps({"binance": {"exchange": "binance", "key": "auto", "secret": "secret"}}),
        encoding="utf-8",
    )

    config_dir = repo_root / "risk_management"
    config_dir.mkdir()
    config_path = config_dir / "realtime.json"
    config_path.write_text(
        json.dumps(
            {
                "accounts": [
                    {
                        "name": "Binance",
                        "exchange": "binance",
                        "api_key_id": "binance",
                    }
                ],
            }
        ),
        encoding="utf-8",
    )

    config = load_realtime_config(config_path)

    assert config.accounts[0].credentials["apiKey"] == "auto"
<|MERGE_RESOLUTION|>--- conflicted
+++ resolved
@@ -230,7 +230,6 @@
     assert calls, "expected debug logging to be enabled when account flag is set"
 
 
-<<<<<<< HEAD
 def test_default_logging_sets_info_levels(tmp_path: Path) -> None:
     payload = _base_payload()
     config_path = _write_config(tmp_path, payload)
@@ -274,7 +273,7 @@
         for handler in original_root_handlers:
             root_logger.addHandler(handler)
         root_logger.setLevel(original_root_level)
-=======
+
 def test_default_logging_provisioned_without_debug(tmp_path: Path, monkeypatch) -> None:
     payload = _base_payload()
     config_path = _write_config(tmp_path, payload)
@@ -290,7 +289,7 @@
     load_realtime_config(config_path)
 
     assert calls == [1], "expected INFO-level logging to be provisioned by default"
->>>>>>> 06ce74f2
+
 
 
 def test_debug_logging_promotes_root_and_risk_loggers(monkeypatch) -> None:
