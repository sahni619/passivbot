import asyncio
import sys
from datetime import timedelta
from pathlib import Path
from typing import Any, Awaitable, Dict, Mapping, TypeVar

import pytest

ROOT = Path(__file__).resolve().parents[2]
if str(ROOT) not in sys.path:
    sys.path.insert(0, str(ROOT))

from custom_endpoint_overrides import ResolvedEndpointOverride
from risk_management import account_clients as module
from risk_management.account_clients import _apply_credentials, _instantiate_ccxt_client
from risk_management.configuration import AccountConfig
from risk_management.realized_pnl import fetch_realized_pnl_history


T = TypeVar("T")


def run_async(coro: Awaitable[T]) -> T:
    """Execute ``coro`` in a fresh event loop to avoid cross-test interference."""

    loop = asyncio.new_event_loop()
    try:
        asyncio.set_event_loop(loop)
        return loop.run_until_complete(coro)
    finally:
        try:
            loop.run_until_complete(loop.shutdown_asyncgens())
        finally:
            asyncio.set_event_loop(None)
            loop.close()


class DummyClient:
    def __init__(self) -> None:
        self.headers = {"Existing": "1"}
        self.options = {"existing": True}


def test_apply_credentials_merges_and_sets_sensitive_fields() -> None:
    client = DummyClient()

    credentials = {
        "apiKey": "key",
        "secret": "secret",
        "password": "pass",
        "headers": {"X-First": "A"},
        "options": {"defaultType": "swap"},
        "ccxt": {
            "uid": "123",
            "headers": {"X-Nested": "B"},
        },
    }

    _apply_credentials(client, credentials)

    assert client.apiKey == "key"
    assert client.secret == "secret"
    assert client.password == "pass"
    assert client.uid == "123"
    assert client.headers == {"Existing": "1", "X-First": "A", "X-Nested": "B"}
    assert client.options == {"existing": True, "defaultType": "swap"}


def test_apply_credentials_formats_header_placeholders() -> None:
    client = DummyClient()

    client.headers["Authorization"] = "Bearer {apiKey}:{secret}"
    credentials = {"apiKey": "alpha", "secret": "beta"}

    _apply_credentials(client, credentials)

    assert client.headers["Authorization"] == "Bearer alpha:beta"


def test_instantiate_ccxt_client_applies_custom_endpoints(monkeypatch) -> None:
    class DummyExchange:
        def __init__(self, params):
            self.params = params
            self.hostname = "bybit.com"
            self.urls = {
                "api": {"public": "https://api.bybit.com/v5"},
                "host": "https://api.bybit.com",
            }
            self.headers = {}
            self.options = {}
            self.has = {}

    class DummyNamespace:
        def __init__(self):
            self.bybit = DummyExchange

    monkeypatch.setattr(module, "load_ccxt_instance", None)
    monkeypatch.setattr(module, "ccxt_async", DummyNamespace())
    monkeypatch.setattr(module, "normalize_exchange_name", lambda exchange: "bybit")

    override = ResolvedEndpointOverride(
        exchange_id="bybit",
        rest_domain_rewrites={"https://api.bybit.com": "https://proxy.example"},
    )

    def fake_resolve(exchange_id: str):
        assert exchange_id == "bybit"
        return override

    monkeypatch.setattr(module, "resolve_custom_endpoint_override", fake_resolve)

    client = _instantiate_ccxt_client("bybit", {})

    assert client.urls["api"]["public"] == "https://proxy.example/v5"
    assert client.urls["host"] == "https://proxy.example"


def test_instantiate_ccxt_client_respects_load_helper_override(monkeypatch) -> None:
    class DummyExchange:
        def __init__(self) -> None:
            self.hostname = "binance.com"
            self.urls = {
                "api": {"public": "https://api.binance.com/v3"},
                "host": "https://api.binance.com",
            }
            self.headers: Dict[str, str] = {}
            self.options: Dict[str, Any] = {}
            self.has: Dict[str, Any] = {}

    calls: list[Dict[str, Any]] = []

    def fake_load(exchange_id: str, enable_rate_limit: bool = True, apply_custom_endpoints: bool = True):
        calls.append(
            {
                "exchange_id": exchange_id,
                "enable_rate_limit": enable_rate_limit,
                "apply_custom_endpoints": apply_custom_endpoints,
            }
        )
        return DummyExchange()

    monkeypatch.setattr(module, "load_ccxt_instance", fake_load)
    monkeypatch.setattr(module, "ccxt_async", None)
    monkeypatch.setattr(module, "normalize_exchange_name", lambda exchange: "binanceusdm")

    override = ResolvedEndpointOverride(
        exchange_id="binanceusdm",
        rest_domain_rewrites={"https://api.binance.com": "https://proxy.example"},
    )

    client = module._instantiate_ccxt_client(
        "binanceusdm",
        {},
        custom_endpoint_override=override,
    )

    assert calls and calls[-1]["apply_custom_endpoints"] is False
    assert client.urls["api"]["public"] == "https://proxy.example/v3"
    assert client.urls["host"] == "https://proxy.example"

    direct_client = module._instantiate_ccxt_client(
        "binanceusdm",
        {},
        custom_endpoint_override=None,
    )

    assert len(calls) == 2
    assert calls[-1]["apply_custom_endpoints"] is False
    assert direct_client.urls["api"]["public"] == "https://api.binance.com/v3"
    assert direct_client.urls["host"] == "https://api.binance.com"


def test_translate_ccxt_error_auth(monkeypatch) -> None:
    dummy_client = object()

    def fake_instantiate(exchange: str, credentials: Mapping[str, Any], **kwargs):
        return dummy_client

    override = ResolvedEndpointOverride(exchange_id="binanceusdm")

    monkeypatch.setattr(module, "_instantiate_ccxt_client", fake_instantiate)
    monkeypatch.setattr(module, "resolve_custom_endpoint_override", lambda exch: override)
    monkeypatch.setattr(module, "get_custom_endpoint_source", lambda: Path("/tmp/custom.json"))

    config = AccountConfig(name="Binance", exchange="binanceusdm", credentials={})
    client = module.CCXTAccountClient(config)

    error = module.BaseError('binanceusdm {"msg":"Invalid API key","source":"mltech"}')

    translated = client._translate_ccxt_error(error)

    assert isinstance(translated, module.AuthenticationError)
    message = str(translated)
    assert "Invalid API key" in message
    assert "mltech" in message
    assert "API key" in message


def test_translate_ccxt_error_generic(monkeypatch) -> None:
    dummy_client = object()

    def fake_instantiate(exchange: str, credentials: Mapping[str, Any], **kwargs):
        return dummy_client

    monkeypatch.setattr(module, "_instantiate_ccxt_client", fake_instantiate)
    monkeypatch.setattr(module, "resolve_custom_endpoint_override", lambda exch: None)
    monkeypatch.setattr(module, "get_custom_endpoint_source", lambda: None)

    config = AccountConfig(name="Binance", exchange="binanceusdm", credentials={})
    client = module.CCXTAccountClient(config)

    error = module.BaseError("binanceusdm {\"message\":\"rate limit exceeded\"}")

    translated = client._translate_ccxt_error(error)

    assert isinstance(translated, RuntimeError)
    message = str(translated)
    assert "rate limit exceeded" in message
    assert "See logs" in message


def test_fetch_realized_pnl_history_binance_uses_income_endpoint(monkeypatch) -> None:
    class DummyIncomeClient:
        def __init__(self) -> None:
            self.calls: list[Mapping[str, Any]] = []

        async def fetch_income(self, params=None):  # type: ignore[override]
            self.calls.append(dict(params or {}))
            return [
                {"amount": "1.5"},
                {"info": {"income": "0.5"}},
            ]

    dummy = DummyIncomeClient()

    realized = run_async(
        fetch_realized_pnl_history(
            "binanceusdm",
            dummy,
            since=940_000,
            until=1_000_000,
        )
    )

    assert realized == pytest.approx(2.0)
    assert dummy.calls, "fetch_income should have been called"
    params = dummy.calls[-1]
    assert params["incomeType"] == "REALIZED_PNL"
    assert params["startTime"] == 940_000
    assert params["endTime"] == 1_000_000


def test_fetch_realized_pnl_history_bybit_paginates_closed_pnl() -> None:
    class DummyBybitClient:
        def __init__(self) -> None:
            self.calls: list[Mapping[str, Any]] = []
            self._responses = [
                {
                    "result": {
                        "list": [{"pnl": "1.2"}, {"closedPnl": "-0.2"}],
                        "nextPageCursor": "cursor123",
                    }
                },
                {"result": {"list": [{"pnl": "0.3"}]}}
            ]

        async def private_get_v5_position_closed_pnl(self, params=None):  # type: ignore[override]
            self.calls.append(dict(params or {}))
            return self._responses.pop(0)

    dummy = DummyBybitClient()

    realized = run_async(
        fetch_realized_pnl_history(
            "bybit",
            dummy,
            since=1_940_000,
            until=2_000_000,
            limit=100,
        )
    )

    assert realized == pytest.approx(1.3)
    assert len(dummy.calls) == 2
    assert dummy.calls[0]["limit"] == 100
    assert dummy.calls[1]["cursor"] == "cursor123"


def test_fetch_realized_pnl_history_okx_sums_trade_pnl() -> None:
    class DummyOkxClient:
        def __init__(self) -> None:
            self.calls: list[tuple[Any, Any, Any, Mapping[str, Any]]] = []

        async def fetch_my_trades(self, symbol=None, since=None, limit=None, params=None):  # type: ignore[override]
            params = dict(params or {})
            self.calls.append((symbol, since, limit, params))
            return [
                {"pnl": "0.5"},
                {"info": {"fillPnl": "-0.2"}},
            ]

    dummy = DummyOkxClient()

    realized = run_async(
        fetch_realized_pnl_history(
            "okx",
            dummy,
            since=500_000,
            until=600_000,
            symbols=["BTC/USDT:USDT", "ETH/USDT:USDT"],
            limit=50,
        )
    )

    assert realized == pytest.approx(0.6)
    assert len(dummy.calls) == 2
    first_call = dummy.calls[0]
    assert first_call[0] == "BTC/USDT:USDT"
    assert first_call[1] == 500_000
    assert first_call[2] == 50
    assert first_call[3]["until"] == 600_000


def test_account_fetch_uses_realized_history_when_requested(monkeypatch) -> None:
    class DummyExchange:
        def __init__(self) -> None:
            self.markets = {}
            self.options = {}

        async def load_markets(self):  # type: ignore[override]
            self.markets = {"BTCUSDT": {}}

        async def fetch_balance(self, params=None):  # type: ignore[override]
            return {"total": {"USDT": 1_000}, "info": {"totalWalletBalance": "1000"}}

        async def fetch_positions(self, params=None):  # type: ignore[override]
            return [
                {
                    "symbol": "BTCUSDT",
                    "contracts": "1",
                    "entryPrice": "100",
                    "markPrice": "110",
                    "unrealizedPnl": "10",
                    "dailyRealizedPnl": "0",
                }
            ]

        async def fetch_open_orders(self, symbol=None, params=None):  # type: ignore[override]
            return []

        async def close(self):  # type: ignore[override]
            return None

    dummy_client = DummyExchange()

    def fake_instantiate(exchange: str, credentials: Mapping[str, Any], **kwargs):
        assert exchange == "bybit"
        assert "custom_endpoint_override" in kwargs
        return dummy_client

    monkeypatch.setattr(module, "_instantiate_ccxt_client", fake_instantiate)

    async def fake_collect(self, symbols):  # type: ignore[override]
        return {}

    monkeypatch.setattr(module.CCXTAccountClient, "_collect_symbol_metrics", fake_collect)

    async def fake_fetch_realized(self, positions, *, now_ms=None):  # type: ignore[override]
        assert len(positions) == 1
        assert positions[0]["symbol"] == "BTCUSDT"
        return 7.5

    monkeypatch.setattr(module.CCXTAccountClient, "_fetch_realized_pnl", fake_fetch_realized)

    config = AccountConfig(
        name="Bybit",
        exchange="bybit",
        settle_currency="USDT",
        credentials={},
        params={
            "realized_pnl": {
                "mode": "always",
                "lookback_ms": 60_000,
                "since_ms": 1_940_000,
                "until_ms": 2_000_000,
            }
        },
    )

    client = module.CCXTAccountClient(config)

    result = run_async(client.fetch())

    assert result["daily_realized_pnl"] == pytest.approx(7.5)
    assert result["positions"][0]["daily_realized_pnl"] == 0.0


def test_fetch_cashflows_adds_end_time_and_chunks_on_time_errors(monkeypatch) -> None:
    fake_now_ms = 1_700_000_000_000

    class DummyCashflowClient:
        def __init__(self) -> None:
            self.calls: list[Dict[str, Any]] = []
            self._fail_once = True
            self._chunk_calls = 0

        async def fetch_deposits(self, code=None, since=None, limit=None, params=None):  # type: ignore[override]
            params = dict(params or {})
            self.calls.append(
                {
                    "type": "deposit",
                    "code": code,
                    "since": since,
                    "limit": limit,
                    "params": params,
                }
            )
            timestamp = max(int(since or 0), 0) + 1_000
            return [
                {
                    "id": "dep1",
                    "amount": "10",
                    "currency": "USDT",
                    "timestamp": timestamp,
                }
            ]

        async def fetch_withdrawals(self, code=None, since=None, limit=None, params=None):  # type: ignore[override]
            params = dict(params or {})
            self.calls.append(
                {
                    "type": "withdrawal",
                    "code": code,
                    "since": since,
                    "limit": limit,
                    "params": params,
                }
            )
            if self._fail_once:
                self._fail_once = False
                raise module.BadRequest(
                    "bybit {\"retMsg\":\"The interval between the startTime and endTime is incorrect\"}"
                )
            self._chunk_calls += 1
            if self._chunk_calls > 1:
                return []
            end_time = params.get("endTime") or params.get("until") or fake_now_ms
            timestamp = int(end_time) - 500
            return [
                {
                    "id": "wd1",
                    "amount": "5",
                    "currency": "USDT",
                    "timestamp": timestamp,
                }
            ]

        async def close(self):  # type: ignore[override]
            return None

    dummy = DummyCashflowClient()

    monkeypatch.setattr(module.time, "time", lambda: fake_now_ms / 1000)
    monkeypatch.setattr(module, "_instantiate_ccxt_client", lambda exchange, credentials, **kwargs: dummy)
    monkeypatch.setattr(module, "normalize_exchange_name", lambda exchange: exchange)
    monkeypatch.setattr(module, "resolve_custom_endpoint_override", lambda exchange: None)
    monkeypatch.setattr(module, "get_custom_endpoint_source", lambda: None)

    config = AccountConfig(
        name="Bybit",
        exchange="bybit",
        credentials={},
        params={"cashflows": {"lookback_days": 30}},
    )

    client = module.CCXTAccountClient(config)

    events = run_async(client._fetch_cashflows())

    assert len(events) == 2
    types = {event["type"] for event in events}
    assert types == {"deposit", "withdrawal"}

    deposit_call = next(call for call in dummy.calls if call["type"] == "deposit")
<<<<<<< HEAD
    expected_since = fake_now_ms - int(timedelta(days=30).total_seconds() * 1000)
    assert deposit_call["params"].get("startTime") == expected_since
=======

    expected_since = fake_now_ms - int(timedelta(days=30).total_seconds() * 1000)
    assert deposit_call["params"].get("startTime") == expected_since

>>>>>>> 794e6eea
    assert deposit_call["params"].get("endTime") == fake_now_ms
    assert deposit_call["params"].get("until") == fake_now_ms

    withdrawal_calls = [call for call in dummy.calls if call["type"] == "withdrawal"]
    assert withdrawal_calls, "expected at least one withdrawal call"
    first_withdrawal = withdrawal_calls[0]
<<<<<<< HEAD
=======

>>>>>>> 794e6eea
    assert first_withdrawal["params"].get("startTime") == expected_since
    assert first_withdrawal["params"].get("endTime") == fake_now_ms

    chunked_calls = [call for call in withdrawal_calls[1:] if call["params"]]
    assert chunked_calls, "expected withdrawal chunk retries after time error"
    first_chunk = chunked_calls[0]
    assert first_chunk["params"].get("startTime") == expected_since
    chunk_end = first_chunk["params"].get("endTime") or first_chunk["params"].get("until")
<<<<<<< HEAD
    assert chunk_end is not None and chunk_end < fake_now_ms
=======
    assert chunk_end is not None and chunk_end < fake_now_ms

    assert first_withdrawal["params"].get("endTime") == fake_now_ms
>>>>>>> 794e6eea
<|MERGE_RESOLUTION|>--- conflicted
+++ resolved
@@ -16,13 +16,11 @@
 from risk_management.configuration import AccountConfig
 from risk_management.realized_pnl import fetch_realized_pnl_history
 
-
 T = TypeVar("T")
 
 
 def run_async(coro: Awaitable[T]) -> T:
     """Execute ``coro`` in a fresh event loop to avoid cross-test interference."""
-
     loop = asyncio.new_event_loop()
     try:
         asyncio.set_event_loop(loop)
@@ -129,7 +127,9 @@
 
     calls: list[Dict[str, Any]] = []
 
-    def fake_load(exchange_id: str, enable_rate_limit: bool = True, apply_custom_endpoints: bool = True):
+    def fake_load(
+        exchange_id: str, enable_rate_limit: bool = True, apply_custom_endpoints: bool = True
+    ):
         calls.append(
             {
                 "exchange_id": exchange_id,
@@ -209,7 +209,7 @@
     config = AccountConfig(name="Binance", exchange="binanceusdm", credentials={})
     client = module.CCXTAccountClient(config)
 
-    error = module.BaseError("binanceusdm {\"message\":\"rate limit exceeded\"}")
+    error = module.BaseError('binanceusdm {"message":"rate limit exceeded"}')
 
     translated = client._translate_ccxt_error(error)
 
@@ -219,7 +219,7 @@
     assert "See logs" in message
 
 
-def test_fetch_realized_pnl_history_binance_uses_income_endpoint(monkeypatch) -> None:
+def test_fetch_realized_pnl_history_binance_uses_income_endpoint() -> None:
     class DummyIncomeClient:
         def __init__(self) -> None:
             self.calls: list[Mapping[str, Any]] = []
@@ -261,7 +261,7 @@
                         "nextPageCursor": "cursor123",
                     }
                 },
-                {"result": {"list": [{"pnl": "0.3"}]}}
+                {"result": {"list": [{"pnl": "0.3"}]}},
             ]
 
         async def private_get_v5_position_closed_pnl(self, params=None):  # type: ignore[override]
@@ -439,7 +439,7 @@
             if self._fail_once:
                 self._fail_once = False
                 raise module.BadRequest(
-                    "bybit {\"retMsg\":\"The interval between the startTime and endTime is incorrect\"}"
+                    'bybit {"retMsg":"The interval between the startTime and endTime is incorrect"}'
                 )
             self._chunk_calls += 1
             if self._chunk_calls > 1:
@@ -482,25 +482,16 @@
     assert types == {"deposit", "withdrawal"}
 
     deposit_call = next(call for call in dummy.calls if call["type"] == "deposit")
-<<<<<<< HEAD
+
     expected_since = fake_now_ms - int(timedelta(days=30).total_seconds() * 1000)
     assert deposit_call["params"].get("startTime") == expected_since
-=======
-
-    expected_since = fake_now_ms - int(timedelta(days=30).total_seconds() * 1000)
-    assert deposit_call["params"].get("startTime") == expected_since
-
->>>>>>> 794e6eea
     assert deposit_call["params"].get("endTime") == fake_now_ms
     assert deposit_call["params"].get("until") == fake_now_ms
 
     withdrawal_calls = [call for call in dummy.calls if call["type"] == "withdrawal"]
     assert withdrawal_calls, "expected at least one withdrawal call"
     first_withdrawal = withdrawal_calls[0]
-<<<<<<< HEAD
-=======
-
->>>>>>> 794e6eea
+
     assert first_withdrawal["params"].get("startTime") == expected_since
     assert first_withdrawal["params"].get("endTime") == fake_now_ms
 
@@ -509,10 +500,4 @@
     first_chunk = chunked_calls[0]
     assert first_chunk["params"].get("startTime") == expected_since
     chunk_end = first_chunk["params"].get("endTime") or first_chunk["params"].get("until")
-<<<<<<< HEAD
-    assert chunk_end is not None and chunk_end < fake_now_ms
-=======
-    assert chunk_end is not None and chunk_end < fake_now_ms
-
-    assert first_withdrawal["params"].get("endTime") == fake_now_ms
->>>>>>> 794e6eea
+    assert chunk_end is not None and chunk_end < fake_now_ms