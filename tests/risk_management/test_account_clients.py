import asyncio
import sys
from datetime import timedelta
from pathlib import Path
from typing import Any, Awaitable, Dict, Mapping, TypeVar

import pytest

ROOT = Path(__file__).resolve().parents[2]
if str(ROOT) not in sys.path:
    sys.path.insert(0, str(ROOT))

from custom_endpoint_overrides import ResolvedEndpointOverride
from risk_management import account_clients as module
from risk_management.account_clients import _apply_credentials, _instantiate_ccxt_client
from risk_management.configuration import AccountConfig
from risk_management.realized_pnl import fetch_realized_pnl_history


T = TypeVar("T")


def run_async(coro: Awaitable[T]) -> T:
    """Execute ``coro`` in a fresh event loop to avoid cross-test interference."""

    loop = asyncio.new_event_loop()
    try:
        asyncio.set_event_loop(loop)
        return loop.run_until_complete(coro)
    finally:
        try:
            loop.run_until_complete(loop.shutdown_asyncgens())
        finally:
            asyncio.set_event_loop(None)
            loop.close()


class DummyClient:
    def __init__(self) -> None:
        self.headers = {"Existing": "1"}
        self.options = {"existing": True}


def test_apply_credentials_merges_and_sets_sensitive_fields() -> None:
    client = DummyClient()

    credentials = {
        "apiKey": "key",
        "secret": "secret",
        "password": "pass",
        "headers": {"X-First": "A"},
        "options": {"defaultType": "swap"},
        "ccxt": {
            "uid": "123",
            "headers": {"X-Nested": "B"},
        },
    }

    _apply_credentials(client, credentials)

    assert client.apiKey == "key"
    assert client.secret == "secret"
    assert client.password == "pass"
    assert client.uid == "123"
    assert client.headers == {"Existing": "1", "X-First": "A", "X-Nested": "B"}
    assert client.options == {"existing": True, "defaultType": "swap"}


def test_apply_credentials_formats_header_placeholders() -> None:
    client = DummyClient()

    client.headers["Authorization"] = "Bearer {apiKey}:{secret}"
    credentials = {"apiKey": "alpha", "secret": "beta"}

    _apply_credentials(client, credentials)

    assert client.headers["Authorization"] == "Bearer alpha:beta"


def test_instantiate_ccxt_client_applies_custom_endpoints(monkeypatch) -> None:
    class DummyExchange:
        def __init__(self, params):
            self.params = params
            self.hostname = "bybit.com"
            self.urls = {
                "api": {"public": "https://api.bybit.com/v5"},
                "host": "https://api.bybit.com",
            }
            self.headers = {}
            self.options = {}
            self.has = {}

    class DummyNamespace:
        def __init__(self):
            self.bybit = DummyExchange

    monkeypatch.setattr(module, "load_ccxt_instance", None)
    monkeypatch.setattr(module, "ccxt_async", DummyNamespace())
    monkeypatch.setattr(module, "normalize_exchange_name", lambda exchange: "bybit")

    override = ResolvedEndpointOverride(
        exchange_id="bybit",
        rest_domain_rewrites={"https://api.bybit.com": "https://proxy.example"},
    )

    def fake_resolve(exchange_id: str):
        assert exchange_id == "bybit"
        return override

    monkeypatch.setattr(module, "resolve_custom_endpoint_override", fake_resolve)

    client = _instantiate_ccxt_client("bybit", {})

    assert client.urls["api"]["public"] == "https://proxy.example/v5"
    assert client.urls["host"] == "https://proxy.example"


def test_instantiate_ccxt_client_respects_load_helper_override(monkeypatch) -> None:
    class DummyExchange:
        def __init__(self) -> None:
            self.hostname = "binance.com"
            self.urls = {
                "api": {"public": "https://api.binance.com/v3"},
                "host": "https://api.binance.com",
            }
            self.headers: Dict[str, str] = {}
            self.options: Dict[str, Any] = {}
            self.has: Dict[str, Any] = {}

    calls: list[Dict[str, Any]] = []

    def fake_load(exchange_id: str, enable_rate_limit: bool = True, apply_custom_endpoints: bool = True):
        calls.append(
            {
                "exchange_id": exchange_id,
                "enable_rate_limit": enable_rate_limit,
                "apply_custom_endpoints": apply_custom_endpoints,
            }
        )
        return DummyExchange()

    monkeypatch.setattr(module, "load_ccxt_instance", fake_load)
    monkeypatch.setattr(module, "ccxt_async", None)
    monkeypatch.setattr(module, "normalize_exchange_name", lambda exchange: "binanceusdm")

    override = ResolvedEndpointOverride(
        exchange_id="binanceusdm",
        rest_domain_rewrites={"https://api.binance.com": "https://proxy.example"},
    )

    client = module._instantiate_ccxt_client(
        "binanceusdm",
        {},
        custom_endpoint_override=override,
    )

    assert calls and calls[-1]["apply_custom_endpoints"] is False
    assert client.urls["api"]["public"] == "https://proxy.example/v3"
    assert client.urls["host"] == "https://proxy.example"

    direct_client = module._instantiate_ccxt_client(
        "binanceusdm",
        {},
        custom_endpoint_override=None,
    )

    assert len(calls) == 2
    assert calls[-1]["apply_custom_endpoints"] is False
    assert direct_client.urls["api"]["public"] == "https://api.binance.com/v3"
    assert direct_client.urls["host"] == "https://api.binance.com"


def test_translate_ccxt_error_auth(monkeypatch) -> None:
    dummy_client = object()

    def fake_instantiate(exchange: str, credentials: Mapping[str, Any], **kwargs):
        return dummy_client

    override = ResolvedEndpointOverride(exchange_id="binanceusdm")

    monkeypatch.setattr(module, "_instantiate_ccxt_client", fake_instantiate)
    monkeypatch.setattr(module, "resolve_custom_endpoint_override", lambda exch: override)
    monkeypatch.setattr(module, "get_custom_endpoint_source", lambda: Path("/tmp/custom.json"))

    config = AccountConfig(name="Binance", exchange="binanceusdm", credentials={})
    client = module.CCXTAccountClient(config)

    error = module.BaseError('binanceusdm {"msg":"Invalid API key","source":"mltech"}')

    translated = client._translate_ccxt_error(error)

    assert isinstance(translated, module.AuthenticationError)
    message = str(translated)
    assert "Invalid API key" in message
    assert "mltech" in message
    assert "API key" in message


def test_translate_ccxt_error_generic(monkeypatch) -> None:
    dummy_client = object()

    def fake_instantiate(exchange: str, credentials: Mapping[str, Any], **kwargs):
        return dummy_client

    monkeypatch.setattr(module, "_instantiate_ccxt_client", fake_instantiate)
    monkeypatch.setattr(module, "resolve_custom_endpoint_override", lambda exch: None)
    monkeypatch.setattr(module, "get_custom_endpoint_source", lambda: None)

    config = AccountConfig(name="Binance", exchange="binanceusdm", credentials={})
    client = module.CCXTAccountClient(config)

    error = module.BaseError("binanceusdm {\"message\":\"rate limit exceeded\"}")

    translated = client._translate_ccxt_error(error)

    assert isinstance(translated, RuntimeError)
    message = str(translated)
    assert "rate limit exceeded" in message
    assert "See logs" in message


def test_fetch_realized_pnl_history_binance_uses_income_endpoint(monkeypatch) -> None:
    class DummyIncomeClient:
        def __init__(self) -> None:
            self.calls: list[Mapping[str, Any]] = []

        async def fetch_income(self, params=None):  # type: ignore[override]
            self.calls.append(dict(params or {}))
            return [
                {"amount": "1.5"},
                {"info": {"income": "0.5"}},
            ]

    dummy = DummyIncomeClient()

    realized = run_async(
        fetch_realized_pnl_history(
            "binanceusdm",
            dummy,
            since=940_000,
            until=1_000_000,
        )
    )

    assert realized == pytest.approx(2.0)
    assert dummy.calls, "fetch_income should have been called"
    params = dummy.calls[-1]
    assert params["incomeType"] == "REALIZED_PNL"
    assert params["startTime"] == 940_000
    assert params["endTime"] == 1_000_000


def test_fetch_realized_pnl_history_bybit_paginates_closed_pnl() -> None:
    class DummyBybitClient:
        def __init__(self) -> None:
            self.calls: list[Mapping[str, Any]] = []
            self._responses = [
                {
                    "result": {
                        "list": [{"pnl": "1.2"}, {"closedPnl": "-0.2"}],
                        "nextPageCursor": "cursor123",
                    }
                },
                {"result": {"list": [{"pnl": "0.3"}]}}
            ]

        async def private_get_v5_position_closed_pnl(self, params=None):  # type: ignore[override]
            self.calls.append(dict(params or {}))
            return self._responses.pop(0)

    dummy = DummyBybitClient()

    realized = run_async(
        fetch_realized_pnl_history(
            "bybit",
            dummy,
            since=1_940_000,
            until=2_000_000,
            limit=100,
        )
    )

    assert realized == pytest.approx(1.3)
    assert len(dummy.calls) == 2
    assert dummy.calls[0]["limit"] == 100
    assert dummy.calls[1]["cursor"] == "cursor123"


def test_fetch_realized_pnl_history_okx_sums_trade_pnl() -> None:
    class DummyOkxClient:
        def __init__(self) -> None:
            self.calls: list[tuple[Any, Any, Any, Mapping[str, Any]]] = []

        async def fetch_my_trades(self, symbol=None, since=None, limit=None, params=None):  # type: ignore[override]
            params = dict(params or {})
            self.calls.append((symbol, since, limit, params))
            return [
                {"pnl": "0.5"},
                {"info": {"fillPnl": "-0.2"}},
            ]

    dummy = DummyOkxClient()

    realized = run_async(
        fetch_realized_pnl_history(
            "okx",
            dummy,
            since=500_000,
            until=600_000,
            symbols=["BTC/USDT:USDT", "ETH/USDT:USDT"],
            limit=50,
        )
    )

    assert realized == pytest.approx(0.6)
    assert len(dummy.calls) == 2
    first_call = dummy.calls[0]
    assert first_call[0] == "BTC/USDT:USDT"
    assert first_call[1] == 500_000
    assert first_call[2] == 50
    assert first_call[3]["until"] == 600_000


def test_account_fetch_uses_realized_history_when_requested(monkeypatch) -> None:
    class DummyExchange:
        def __init__(self) -> None:
            self.markets = {}
            self.options = {}

        async def load_markets(self):  # type: ignore[override]
            self.markets = {"BTCUSDT": {}}

        async def fetch_balance(self, params=None):  # type: ignore[override]
            return {"total": {"USDT": 1_000}, "info": {"totalWalletBalance": "1000"}}

        async def fetch_positions(self, params=None):  # type: ignore[override]
            return [
                {
                    "symbol": "BTCUSDT",
                    "contracts": "1",
                    "entryPrice": "100",
                    "markPrice": "110",
                    "unrealizedPnl": "10",
                    "dailyRealizedPnl": "0",
                }
            ]

        async def fetch_open_orders(self, symbol=None, params=None):  # type: ignore[override]
            return []

        async def close(self):  # type: ignore[override]
            return None

    dummy_client = DummyExchange()

    def fake_instantiate(exchange: str, credentials: Mapping[str, Any], **kwargs):
        assert exchange == "bybit"
        assert "custom_endpoint_override" in kwargs
        return dummy_client

    monkeypatch.setattr(module, "_instantiate_ccxt_client", fake_instantiate)

    async def fake_collect(self, symbols):  # type: ignore[override]
        return {}

    monkeypatch.setattr(module.CCXTAccountClient, "_collect_symbol_metrics", fake_collect)

    async def fake_fetch_realized(self, positions, *, now_ms=None):  # type: ignore[override]
        assert len(positions) == 1
        assert positions[0]["symbol"] == "BTCUSDT"
        return 7.5

    monkeypatch.setattr(module.CCXTAccountClient, "_fetch_realized_pnl", fake_fetch_realized)

    config = AccountConfig(
        name="Bybit",
        exchange="bybit",
        settle_currency="USDT",
        credentials={},
        params={
            "realized_pnl": {
                "mode": "always",
                "lookback_ms": 60_000,
                "since_ms": 1_940_000,
                "until_ms": 2_000_000,
            }
        },
    )

    client = module.CCXTAccountClient(config)

    result = run_async(client.fetch())

    assert result["daily_realized_pnl"] == pytest.approx(7.5)
    assert result["positions"][0]["daily_realized_pnl"] == 0.0


def test_fetch_cashflows_adds_end_time_and_chunks_on_time_errors(monkeypatch) -> None:
    fake_now_ms = 1_700_000_000_000

    class DummyCashflowClient:
        def __init__(self) -> None:
            self.calls: list[Dict[str, Any]] = []
            self._fail_once = True
            self._chunk_calls = 0

        async def fetch_deposits(self, code=None, since=None, limit=None, params=None):  # type: ignore[override]
            params = dict(params or {})
            self.calls.append(
                {
                    "type": "deposit",
                    "code": code,
                    "since": since,
                    "limit": limit,
                    "params": params,
                }
            )
            timestamp = max(int(since or 0), 0) + 1_000
            return [
                {
                    "id": "dep1",
                    "amount": "10",
                    "currency": "USDT",
                    "timestamp": timestamp,
                }
            ]

        async def fetch_withdrawals(self, code=None, since=None, limit=None, params=None):  # type: ignore[override]
            params = dict(params or {})
            self.calls.append(
                {
                    "type": "withdrawal",
                    "code": code,
                    "since": since,
                    "limit": limit,
                    "params": params,
                }
            )
            if self._fail_once:
                self._fail_once = False
                raise module.BadRequest(
                    "bybit {\"retMsg\":\"The interval between the startTime and endTime is incorrect\"}"
                )
            self._chunk_calls += 1
            if self._chunk_calls > 1:
                return []
            end_time = params.get("endTime") or params.get("until") or fake_now_ms
            timestamp = int(end_time) - 500
            return [
                {
                    "id": "wd1",
                    "amount": "5",
                    "currency": "USDT",
                    "timestamp": timestamp,
                }
            ]

        async def close(self):  # type: ignore[override]
            return None

    dummy = DummyCashflowClient()

    monkeypatch.setattr(module.time, "time", lambda: fake_now_ms / 1000)
    monkeypatch.setattr(module, "_instantiate_ccxt_client", lambda exchange, credentials, **kwargs: dummy)
    monkeypatch.setattr(module, "normalize_exchange_name", lambda exchange: exchange)
    monkeypatch.setattr(module, "resolve_custom_endpoint_override", lambda exchange: None)
    monkeypatch.setattr(module, "get_custom_endpoint_source", lambda: None)

    config = AccountConfig(
        name="Bybit",
        exchange="bybit",
        credentials={},
        params={"cashflows": {"lookback_days": 30}},
    )

    client = module.CCXTAccountClient(config)

    events = run_async(client._fetch_cashflows())

    assert len(events) == 2
    types = {event["type"] for event in events}
    assert types == {"deposit", "withdrawal"}

    deposit_call = next(call for call in dummy.calls if call["type"] == "deposit")
<<<<<<< HEAD
    expected_since = fake_now_ms - int(timedelta(days=30).total_seconds() * 1000)
    assert deposit_call["params"].get("startTime") == expected_since
=======
>>>>>>> aa27d18d
    assert deposit_call["params"].get("endTime") == fake_now_ms
    assert deposit_call["params"].get("until") == fake_now_ms

    withdrawal_calls = [call for call in dummy.calls if call["type"] == "withdrawal"]
    assert withdrawal_calls, "expected at least one withdrawal call"
    first_withdrawal = withdrawal_calls[0]
<<<<<<< HEAD
    assert first_withdrawal["params"].get("startTime") == expected_since
    assert first_withdrawal["params"].get("endTime") == fake_now_ms

    chunked_calls = [call for call in withdrawal_calls[1:] if call["params"]]
    assert chunked_calls, "expected withdrawal chunk retries after time error"
    first_chunk = chunked_calls[0]
    assert first_chunk["params"].get("startTime") == expected_since
    chunk_end = first_chunk["params"].get("endTime") or first_chunk["params"].get("until")
    assert chunk_end is not None and chunk_end < fake_now_ms
=======
    assert first_withdrawal["params"].get("endTime") == fake_now_ms
>>>>>>> aa27d18d
<|MERGE_RESOLUTION|>--- conflicted
+++ resolved
@@ -482,18 +482,17 @@
     assert types == {"deposit", "withdrawal"}
 
     deposit_call = next(call for call in dummy.calls if call["type"] == "deposit")
-<<<<<<< HEAD
+
     expected_since = fake_now_ms - int(timedelta(days=30).total_seconds() * 1000)
     assert deposit_call["params"].get("startTime") == expected_since
-=======
->>>>>>> aa27d18d
+
     assert deposit_call["params"].get("endTime") == fake_now_ms
     assert deposit_call["params"].get("until") == fake_now_ms
 
     withdrawal_calls = [call for call in dummy.calls if call["type"] == "withdrawal"]
     assert withdrawal_calls, "expected at least one withdrawal call"
     first_withdrawal = withdrawal_calls[0]
-<<<<<<< HEAD
+
     assert first_withdrawal["params"].get("startTime") == expected_since
     assert first_withdrawal["params"].get("endTime") == fake_now_ms
 
@@ -503,6 +502,5 @@
     assert first_chunk["params"].get("startTime") == expected_since
     chunk_end = first_chunk["params"].get("endTime") or first_chunk["params"].get("until")
     assert chunk_end is not None and chunk_end < fake_now_ms
-=======
+
     assert first_withdrawal["params"].get("endTime") == fake_now_ms
->>>>>>> aa27d18d
