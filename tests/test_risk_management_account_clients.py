--- conflicted
+++ resolved
@@ -133,7 +133,6 @@
     assert summary["closed_positions"], "Kill switch should attempt to close the position"
     order = exchange._orders[0]
     assert order["params"]["positionSide"] == "LONG"
-<<<<<<< HEAD
     assert "reduceOnly" not in order["params"]
     assert "reduceonly" not in order["params"]
 
@@ -158,6 +157,4 @@
     assert order["params"].get("foo") == "bar"
     assert "reduceOnly" not in order["params"]
     assert "reduceonly" not in order["params"]
-=======
     assert order["params"]["reduceOnly"] is True
->>>>>>> 815e7fa9
