"""Realtime data gathering for the risk management dashboard."""

from __future__ import annotations

import asyncio
import logging
import os
from datetime import datetime, timezone, timedelta
from types import TracebackType
from pathlib import Path
from typing import Any, Dict, Iterable, List, Mapping, Optional, Sequence

from custom_endpoint_overrides import (
    CustomEndpointConfigError,
    configure_custom_endpoint_loader,
    load_custom_endpoint_config,
)

try:  # pragma: no cover - optional dependency when running tests
    from ccxt.base.errors import AuthenticationError
except (ModuleNotFoundError, ImportError):  # pragma: no cover - ccxt is optional for tests

    class AuthenticationError(Exception):
        """Fallback authentication error used when ccxt is unavailable."""

        pass

from ._notifications import NotificationCoordinator
from ._parsing import (
    extract_balance as _extract_balance,
    parse_order as _parse_order,
    parse_position as _parse_position,
)
from .account_clients import AccountClientProtocol, CCXTAccountClient

from .configuration import AccountConfig, CustomEndpointSettings, RealtimeConfig

from .audit import get_audit_logger
from .performance import PerformanceTracker
from .policies import PolicyEvaluator
from .risk_engine import (
    ActionExecutor,
    ExchangeClientAdapter,
    FileStateStore,
    PortfolioAggregator,
    RiskEngineConfig,
    RiskRulesEngine,
)

logger = logging.getLogger(__name__)

def _exception_info(
    exc: BaseException,
) -> tuple[type[BaseException], BaseException, TracebackType | None]:
    """Return a ``logging`` compatible ``exc_info`` tuple for ``exc``."""

    return (type(exc), exc, exc.__traceback__)


def _build_search_paths(config_root: Path | None) -> tuple[str, ...]:
    """Return candidate custom endpoint paths prioritising the config directory."""

    candidates: list[str] = []
    if config_root is not None:
        candidate = (config_root / "custom_endpoints.json").resolve()
        candidates.append(str(candidate))
    default_path = os.path.join("configs", "custom_endpoints.json")
    if default_path not in candidates:
        candidates.append(default_path)
    # Remove duplicates while preserving order
    ordered = list(dict.fromkeys(candidates))
    return tuple(ordered)


def _configure_custom_endpoints(
    settings: Optional[CustomEndpointSettings], config_root: Optional[Path]
) -> None:
    """Initialise custom endpoint overrides before creating ccxt clients."""

    search_paths = _build_search_paths(config_root)

    if settings is None or (not settings.path and settings.autodiscover):
        preloaded = None
        try:
            preloaded = load_custom_endpoint_config(search_paths=search_paths)
        except CustomEndpointConfigError as exc:
            logger.warning("Failed to load custom endpoint config via discovery: %s", exc)
        configure_custom_endpoint_loader(None, autodiscover=True, preloaded=preloaded)
        source = preloaded.source_path if preloaded else None
        if source:
            logger.info("Using custom endpoints from %s", source)
        else:
            logger.info("No custom endpoint overrides found; using exchange defaults")
        return

    path = settings.path
    autodiscover = settings.autodiscover
    preloaded = None

    if path:
        try:
            preloaded = load_custom_endpoint_config(path)
        except CustomEndpointConfigError as exc:
            raise ValueError(f"Failed to load custom endpoint config '{path}': {exc}") from exc

    configure_custom_endpoint_loader(path, autodiscover=autodiscover, preloaded=preloaded)
    if path:
        logger.info("Using custom endpoints from %s", path)


class RealtimeDataFetcher:
    """Fetch realtime snapshots across multiple accounts."""

    def __init__(
        self,
        config: RealtimeConfig,
        account_clients: Optional[Sequence[AccountClientProtocol]] = None,
    ) -> None:
        self.config = config
        _configure_custom_endpoints(config.custom_endpoints, config.config_root)
        if account_clients is None:
            clients: List[AccountClientProtocol] = []
            for account in config.accounts:
                try:
                    clients.append(CCXTAccountClient(account))
                except RuntimeError as exc:
                    raise RuntimeError(
                        "Unable to create realtime clients. Install ccxt or provide custom account clients."
                    ) from exc
                except Exception as exc:
                    logger.error(
                        "Failed to initialise account client for %s: %s", account.name, exc, exc_info=True
                    )
                    raise
            self._account_clients = clients
        else:
            self._account_clients = list(account_clients)
        self._last_auth_errors: Dict[str, str] = {}
        if config.debug_api_payloads:
            logger.info(
                "Exchange API payload debug logging enabled for realtime fetcher"
            )
        for account in config.accounts:
            if account.debug_api_payloads and not config.debug_api_payloads:
                logger.info(
                    "Debug API payload logging enabled for account %s", account.name
                )

        audit_logger = get_audit_logger(config.audit)
        self._notifications = NotificationCoordinator(
            config,
            audit_logger=audit_logger,
        )
        self._policy_evaluator: Optional[PolicyEvaluator]
        if config.policies:
            self._policy_evaluator = PolicyEvaluator(config.policies)
        else:
            self._policy_evaluator = None

        self._portfolio_stop_loss: Optional[Dict[str, Any]] = None
        self._last_portfolio_balance: Optional[float] = None
        self._account_stop_losses: Dict[str, Dict[str, Any]] = {}
        self._last_account_balances: Dict[str, float] = {}
        reports_dir = config.reports_dir
        if reports_dir is None:
            base_root = Path(__file__).resolve().parent
            reports_dir = base_root / "reports"
        self._performance_tracker = PerformanceTracker(Path(reports_dir))
        self._risk_config = RiskEngineConfig.from_realtime_config(config)
        state_path = self._risk_config.state_path or Path(reports_dir) / "risk_state.json"
        self._state_store = FileStateStore(state_path)
        self._portfolio_aggregator = PortfolioAggregator()
        self._risk_rules_engine = RiskRulesEngine(self._risk_config)
        self._exchange_clients = [ExchangeClientAdapter(client) for client in self._account_clients]
        self._action_executor = ActionExecutor(
            self._risk_config,
            state_store=self._state_store,
            notification_coordinator=self._notifications,
            account_clients=self._exchange_clients,
        )

    def _ensure_portfolio_aggregator(self) -> None:
        """Instantiate a portfolio aggregator if the attribute is missing."""

        if not hasattr(self, "_portfolio_aggregator"):
            logger.debug(
                "Portfolio aggregator attribute missing; creating a new instance for fetch cycle"
            )
            self._portfolio_aggregator = PortfolioAggregator()

<<<<<<< HEAD
    def _ensure_risk_rules_engine(self) -> None:
        """Instantiate a risk rules engine if the attribute is missing."""

        if not hasattr(self, "_risk_rules_engine"):
            logger.debug(
                "Risk rules engine attribute missing; creating a new instance for fetch cycle"
            )
            self._risk_rules_engine = RiskRulesEngine(self._risk_config)

    async def fetch_snapshot(self) -> Dict[str, Any]:
        self._ensure_portfolio_aggregator()
        self._ensure_risk_rules_engine()
=======
    async def fetch_snapshot(self) -> Dict[str, Any]:
        self._ensure_portfolio_aggregator()
>>>>>>> 85c4915d
        tasks = [client.fetch() for client in self._account_clients]
        results = await asyncio.gather(*tasks, return_exceptions=True)
        accounts_payload: List[Dict[str, Any]] = []
        account_messages: Dict[str, str] = dict(self.config.account_messages)
        cashflow_events: List[Dict[str, Any]] = []
        account_balances: Dict[str, float] = {}
        account_entries: List[tuple[AccountConfig, Dict[str, Any], float]] = []
        for account_config, result in zip(self.config.accounts, results):
            payload: Dict[str, Any]
            balance_value = 0.0
            if isinstance(result, Exception):
                if isinstance(result, AuthenticationError):
                    message = (
                        f"{account_config.name}: authentication failed - {result}"
                    )

                    error_message = str(result)
                    previous_error = self._last_auth_errors.get(account_config.name)
                    if previous_error != error_message:
                        logger.warning(
                            "Authentication failed for %s: %s",
                            account_config.name,
                            result,
                        )
                        self._last_auth_errors[account_config.name] = error_message
                    else:
                        logger.debug(
                            "Authentication failure for %s unchanged: %s",
                            account_config.name,
                            result,
                        )

                else:
                    message = f"{account_config.name}: {result}"
                    logger.error(
                        "Failed to fetch snapshot for %s",
                        account_config.name,
                        exc_info=_exception_info(result),
                    )
                account_messages[account_config.name] = message
                payload = {"name": account_config.name, "balance": 0.0, "positions": []}
            else:
                if isinstance(result, Mapping):
                    payload = dict(result)
                else:
                    payload = {
                        "name": account_config.name,
                        "balance": 0.0,
                        "positions": [],
                    }
                try:
                    balance_value = float(payload.get("balance", 0.0))
                except (TypeError, ValueError):
                    balance_value = 0.0
                if account_config.name in self._last_auth_errors:
                    logger.info(
                        "Authentication for %s restored", account_config.name
                    )
                    self._last_auth_errors.pop(account_config.name, None)

            metadata_raw = payload.get("metadata")
            metadata: Dict[str, Any]
            if isinstance(metadata_raw, Mapping):
                metadata = dict(metadata_raw)
            else:
                metadata = {}
            if account_config.counterparty_rating:
                metadata.setdefault("counterparty_rating", account_config.counterparty_rating)
            if account_config.exposure_limits:
                metadata.setdefault("exposure_limits", dict(account_config.exposure_limits))
            payload["metadata"] = metadata

            raw_cashflows = payload.pop("cashflows", None)
            if raw_cashflows:
                extracted = self._extract_cashflow_events(account_config, raw_cashflows)
                if extracted:
                    cashflow_events.extend(extracted)

            accounts_payload.append(payload)
            account_balances[account_config.name] = balance_value
            account_entries.append((account_config, payload, balance_value))
        portfolio_balance = sum(account_balances.values())

        venue_concentration: Dict[str, float] = {}
        portfolio_asset_totals: Dict[str, float] = {}

        for account_config, payload, balance_value in account_entries:
            metadata = payload.get("metadata") or {}
            concentration: Dict[str, Any]
            if isinstance(metadata.get("concentration"), Mapping):
                concentration = dict(metadata["concentration"])
            else:
                concentration = {}

            ratio = balance_value / portfolio_balance if portfolio_balance else 0.0
            venue_concentration[account_config.name] = ratio
            concentration["venue_concentration_pct"] = ratio

            positions = payload.get("positions")
            symbol_totals: Dict[str, float] = {}
            total_abs_notional = 0.0
            if isinstance(positions, Iterable):
                for position in positions:
                    if not isinstance(position, Mapping):
                        continue
                    symbol_raw = position.get("symbol")
                    symbol = str(symbol_raw).strip()
                    if not symbol:
                        continue
                    signed_notional = position.get("signed_notional")
                    notional_value: Optional[float] = None
                    if signed_notional not in (None, ""):
                        try:
                            notional_value = abs(float(signed_notional))
                        except (TypeError, ValueError):
                            notional_value = None
                    if notional_value is None:
                        try:
                            notional_value = abs(float(position.get("notional", 0.0)))
                        except (TypeError, ValueError):
                            continue
                    if notional_value == 0.0:
                        continue
                    symbol_totals[symbol] = symbol_totals.get(symbol, 0.0) + notional_value
                    total_abs_notional += notional_value
                    portfolio_asset_totals[symbol] = portfolio_asset_totals.get(symbol, 0.0) + notional_value

            asset_breakdown: Dict[str, float] = {}
            top_asset = None
            top_value = 0.0
            if total_abs_notional > 0:
                for symbol, value in symbol_totals.items():
                    pct = value / total_abs_notional
                    asset_breakdown[symbol] = pct
                    if value > top_value:
                        top_asset = symbol
                        top_value = value
            asset_concentration = top_value / total_abs_notional if total_abs_notional > 0 else 0.0
            concentration["asset_concentration_pct"] = asset_concentration
            concentration["top_asset"] = top_asset
            if asset_breakdown:
                concentration["asset_breakdown"] = asset_breakdown

            scores: Dict[str, Any]
            if isinstance(metadata.get("scores"), Mapping):
                scores = dict(metadata["scores"])
            else:
                scores = {}
            rating = metadata.get("counterparty_rating")
            if rating and "counterparty_rating" not in scores:
                scores["counterparty_rating"] = rating
            scores["venue_concentration_pct"] = ratio
            scores["asset_concentration_pct"] = asset_concentration
            metadata["scores"] = scores

            limits_raw = metadata.get("exposure_limits")
            exposure_limits: Dict[str, float] = {}
            if isinstance(limits_raw, Mapping):
                for key, value in limits_raw.items():
                    try:
                        exposure_limits[str(key)] = float(value)
                    except (TypeError, ValueError):
                        logger.debug(
                            "Ignored non-numeric exposure limit %s=%r for account %s",
                            key,
                            value,
                            account_config.name,
                        )
                metadata["exposure_limits"] = exposure_limits

            breaches: Dict[str, Dict[str, Any]] = {}
            for metric, limit_value in exposure_limits.items():
                try:
                    limit_float = float(limit_value)
                except (TypeError, ValueError):
                    continue
                current_value: Optional[float]
                if metric == "venue_concentration_pct":
                    current_value = ratio
                elif metric == "asset_concentration_pct":
                    current_value = asset_concentration
                else:
                    current_value = concentration.get(metric) if isinstance(concentration, Mapping) else None
                if current_value is None:
                    continue
                breaches[metric] = {
                    "breached": current_value > limit_float,
                    "value": current_value,
                    "limit": limit_float,
                }
            if breaches:
                metadata["limit_breaches"] = breaches
            else:
                metadata.pop("limit_breaches", None)

            metadata["concentration"] = concentration
            payload["metadata"] = metadata

        generated_at_dt = datetime.now(timezone.utc)
        snapshot = {
            "generated_at": generated_at_dt.isoformat(),
            "accounts": accounts_payload,
            "alert_thresholds": self.config.alert_thresholds,
            "notification_channels": self.config.notification_channels,
        }
        if account_messages:
            snapshot["account_messages"] = account_messages
        self._last_account_balances = account_balances
        self._last_portfolio_balance = portfolio_balance
        if venue_concentration or portfolio_asset_totals:
            total_asset_notional = sum(portfolio_asset_totals.values())
            asset_ratios = {}
            if total_asset_notional > 0:
                asset_ratios = {
                    symbol: value / total_asset_notional
                    for symbol, value in sorted(
                        portfolio_asset_totals.items(), key=lambda item: item[1], reverse=True
                    )
                }
            snapshot["concentration"] = {
                "venues": venue_concentration,
                "assets": asset_ratios,
            }
        stop_loss_state = self._update_portfolio_stop_loss_state(portfolio_balance)
        if stop_loss_state:
            snapshot["portfolio_stop_loss"] = stop_loss_state
        account_stop_losses: Dict[str, Dict[str, Any]] = {}
        for account_name, balance in account_balances.items():
            state = self._update_account_stop_loss_state(account_name, balance)
            if state:
                account_stop_losses[account_name] = state
        if account_stop_losses:
            snapshot["account_stop_losses"] = account_stop_losses
        if cashflow_events:
            snapshot["cashflows"] = self._summarise_cashflows(cashflow_events)
        performance_summary = self._performance_tracker.record(
            generated_at=generated_at_dt,
            portfolio_balance=portfolio_balance,
            account_balances=account_balances,
        )
        if performance_summary:
            snapshot["performance"] = performance_summary
        portfolio_view = self._portfolio_aggregator.aggregate(accounts_payload, cashflow_events)
        snapshot["risk_portfolio"] = portfolio_view.to_payload()
        risk_decision = self._risk_rules_engine.evaluate(portfolio_view, self._state_store)
        snapshot["risk_decision"] = risk_decision.to_payload()
        policy_result = None
        if self._policy_evaluator is not None:
            policy_result = self._policy_evaluator.evaluate(snapshot)
            payload = policy_result.to_payload()
            if payload["evaluations"]:
                snapshot["policies"] = payload
        await self._action_executor.execute(risk_decision, portfolio_view)
        self._dispatch_notifications(snapshot, portfolio_balance, policy_result)
        return snapshot

    def _maybe_send_daily_balance_snapshot(
        self, snapshot: Mapping[str, Any], portfolio_balance: float
    ) -> None:
        try:
            self._notifications.send_daily_snapshot(snapshot, portfolio_balance)
        except Exception as exc:  # pragma: no cover - notification failures should not crash
            logger.debug(
                "Skipping daily balance snapshot notification due to error: %s", exc, exc_info=True
            )

    def _dispatch_notifications(
        self,
        snapshot: Mapping[str, Any],
        portfolio_balance: Optional[float] = None,
        policy_result: Optional["PolicyEvaluationResult"] = None,
    ) -> None:
        """Send relevant notifications for the snapshot.

        Historically this method was invoked with only the snapshot payload.
        To remain backward compatible while avoiding ``TypeError`` during web
        requests, the optional parameters fall back to safe defaults when not
        provided.
        """

        # Short-circuit if nothing is configured, allowing callers to invoke
        # notification dispatch unconditionally without extra guards.
        if not self.config.notification_channels and policy_result is None:
            return

        resolved_balance = portfolio_balance
        if resolved_balance is None:
            try:
                accounts = snapshot.get("accounts") if isinstance(snapshot, Mapping) else None
                if isinstance(accounts, Iterable):
                    resolved_balance = sum(
                        float(account.get("balance", 0.0))
                        for account in accounts
                        if isinstance(account, Mapping)
                    )
            except Exception:  # pragma: no cover - defensive fallback
                resolved_balance = None

        if resolved_balance is None:
            resolved_balance = self._last_portfolio_balance or 0.0

        self._maybe_send_daily_balance_snapshot(snapshot, resolved_balance)
        self._notifications.dispatch_alerts(snapshot)
        if policy_result is not None:
            self._notifications.handle_policy_evaluations(policy_result)

    async def close(self) -> None:
        await asyncio.gather(*(client.close() for client in self._account_clients))

    async def execute_kill_switch(
        self, account_name: Optional[str] = None, symbol: Optional[str] = None
    ) -> Dict[str, Any]:
        scope = account_name or "all accounts"
        symbol_desc = f" for {symbol}" if symbol else ""
        logger.info("Kill switch requested for %s%s", scope, symbol_desc)
        targets: List[AccountClientProtocol] = []
        for client in self._account_clients:
            if account_name is None or client.config.name == account_name:
                targets.append(client)
        if account_name is not None and not targets:
            raise ValueError(f"Account '{account_name}' is not configured for realtime monitoring.")
        results: Dict[str, Any] = {}
        for client in targets:
            try:
                results[client.config.name] = await client.kill_switch(symbol)
            except Exception as exc:  # pragma: no cover - defensive logging
                logger.exception("Kill switch failed for %s", client.config.name, exc_info=True)
                results[client.config.name] = {"error": str(exc)}
        logger.info("Kill switch completed for %s", scope)
        return results

    def _update_portfolio_stop_loss_state(
        self, portfolio_balance: float
    ) -> Optional[Dict[str, Any]]:
        if self._portfolio_stop_loss is None:
            return None
        state = dict(self._portfolio_stop_loss)
        state.setdefault("active", True)
        state.setdefault("triggered", False)
        state.setdefault("threshold_pct", 0.0)
        if state.get("baseline_balance") is None and portfolio_balance:
            state["baseline_balance"] = portfolio_balance
        baseline = state.get("baseline_balance")
        threshold_pct = state.get("threshold_pct")
        drawdown: Optional[float] = None
        if baseline and baseline > 0:
            drawdown = max(0.0, (baseline - portfolio_balance) / baseline)
        state["current_balance"] = portfolio_balance
        state["current_drawdown_pct"] = drawdown
        if (
            isinstance(threshold_pct, (int, float))
            and threshold_pct > 0
            and drawdown is not None
            and drawdown >= float(threshold_pct) / 100.0
            and not state.get("triggered")
        ):
            state["triggered"] = True
            state["triggered_at"] = datetime.now(timezone.utc).isoformat()
        self._portfolio_stop_loss = state
        return dict(state)

    def get_portfolio_stop_loss(self) -> Optional[Dict[str, Any]]:
        if self._portfolio_stop_loss is None:
            return None
        return dict(self._portfolio_stop_loss)

    async def set_portfolio_stop_loss(self, threshold_pct: float) -> Dict[str, Any]:
        if threshold_pct <= 0:
            raise ValueError("Portfolio stop loss threshold must be greater than zero.")
        state = {
            "threshold_pct": float(threshold_pct),
            "baseline_balance": self._last_portfolio_balance,
            "triggered": False,
            "triggered_at": None,
            "active": True,
        }
        self._portfolio_stop_loss = state
        return dict(state)

    async def clear_portfolio_stop_loss(self) -> None:
        self._portfolio_stop_loss = None

    def _update_account_stop_loss_state(
        self, account_name: str, balance: float
    ) -> Optional[Dict[str, Any]]:
        state = self._account_stop_losses.get(account_name)
        if state is None:
            return None
        state = dict(state)
        state.setdefault("active", True)
        state.setdefault("triggered", False)
        state.setdefault("threshold_pct", 0.0)
        if state.get("baseline_balance") is None and balance:
            state["baseline_balance"] = balance
        baseline = state.get("baseline_balance")
        drawdown: Optional[float] = None
        if baseline and baseline > 0:
            drawdown = max(0.0, (baseline - balance) / baseline)
        state["current_balance"] = balance
        state["current_drawdown_pct"] = drawdown
        threshold_pct = state.get("threshold_pct")
        if (
            isinstance(threshold_pct, (int, float))
            and threshold_pct > 0
            and drawdown is not None
            and drawdown >= float(threshold_pct) / 100.0
            and not state.get("triggered")
        ):
            state["triggered"] = True
            state["triggered_at"] = datetime.now(timezone.utc).isoformat()
        self._account_stop_losses[account_name] = state
        return dict(state)

    def _extract_cashflow_events(
        self,
        account_config: AccountConfig,
        raw_events: Any,
    ) -> List[Dict[str, Any]]:
        events: List[Dict[str, Any]] = []
        if isinstance(raw_events, Mapping):
            candidates = raw_events.get("events")
            if isinstance(candidates, Iterable) and not isinstance(candidates, (str, bytes)):
                iterable = candidates
            else:
                iterable = [raw_events]
        elif isinstance(raw_events, Iterable) and not isinstance(raw_events, (str, bytes)):
            iterable = raw_events
        else:
            return events

        for entry in iterable:
            if not isinstance(entry, Mapping):
                continue
            normalised = self._normalise_cashflow_event(account_config, entry)
            if normalised is not None:
                events.append(normalised)
        return events

    def _normalise_cashflow_event(
        self,
        account_config: AccountConfig,
        entry: Mapping[str, Any],
    ) -> Optional[Dict[str, Any]]:
        flow_type = str(entry.get("type", "")).strip().lower()
        if flow_type not in {"deposit", "withdrawal"}:
            return None

        try:
            amount = float(entry.get("amount", 0.0))
        except (TypeError, ValueError):
            return None
        if amount <= 0:
            return None

        currency_raw = entry.get("currency") or entry.get("code") or account_config.settle_currency
        currency = str(currency_raw).upper().strip() if currency_raw else ""
        if not currency:
            currency = "UNKNOWN"

        timestamp_ms = entry.get("timestamp_ms")
        timestamp_dt: Optional[datetime] = None
        if isinstance(timestamp_ms, (int, float)):
            timestamp_ms = int(timestamp_ms)
            timestamp_dt = datetime.fromtimestamp(timestamp_ms / 1000, tz=timezone.utc)
        else:
            timestamp_raw = entry.get("timestamp") or entry.get("datetime")
            if isinstance(timestamp_raw, (int, float)):
                timestamp_ms = int(timestamp_raw)
                timestamp_dt = datetime.fromtimestamp(timestamp_ms / 1000, tz=timezone.utc)
            elif isinstance(timestamp_raw, str) and timestamp_raw.strip():
                candidate = timestamp_raw.strip()
                if candidate.endswith("Z"):
                    candidate = candidate[:-1] + "+00:00"
                try:
                    parsed = datetime.fromisoformat(candidate)
                except ValueError:
                    parsed = None
                if parsed is not None:
                    if parsed.tzinfo is None:
                        parsed = parsed.replace(tzinfo=timezone.utc)
                    timestamp_dt = parsed.astimezone(timezone.utc)
                    timestamp_ms = int(timestamp_dt.timestamp() * 1000)
        if timestamp_dt is None:
            timestamp_dt = datetime.now(timezone.utc)
            timestamp_ms = int(timestamp_dt.timestamp() * 1000)

        status_raw = entry.get("status")
        txid_raw = entry.get("txid") or entry.get("id")
        note_raw = entry.get("note")

        account_name = str(entry.get("account", account_config.name))
        exchange_name = str(entry.get("exchange", account_config.exchange))

        return {
            "account": account_name,
            "exchange": exchange_name,
            "type": flow_type,
            "amount": amount,
            "currency": currency,
            "timestamp": timestamp_dt.isoformat(),
            "timestamp_ms": int(timestamp_ms),
            "status": str(status_raw) if status_raw not in (None, "") else "",
            "txid": str(txid_raw) if txid_raw not in (None, "") else "",
            "note": str(note_raw) if isinstance(note_raw, str) else "",
        }

    def _summarise_cashflows(self, events: Sequence[Mapping[str, Any]]) -> Dict[str, Any]:
        ordered = sorted(
            (
                event
                for event in events
                if isinstance(event, Mapping) and event.get("timestamp_ms") is not None
            ),
            key=lambda item: int(item.get("timestamp_ms", 0)),
            reverse=True,
        )

        max_events = 200
        trimmed: List[Dict[str, Any]] = []
        for event in ordered[:max_events]:
            cleaned = {key: value for key, value in event.items() if key != "timestamp_ms"}
            trimmed.append(cleaned)

        now = datetime.now(timezone.utc)
        windows = {
            "7d": timedelta(days=7),
            "14d": timedelta(days=14),
            "21d": timedelta(days=21),
            "30d": timedelta(days=30),
        }
        summary: Dict[str, Dict[str, Any]] = {}
        for label, delta in windows.items():
            cutoff = now - delta
            per_currency: Dict[str, Dict[str, Any]] = {}
            deposit_count = 0
            withdrawal_count = 0
            for event in ordered:
                timestamp_ms = event.get("timestamp_ms")
                if not isinstance(timestamp_ms, (int, float)):
                    continue
                event_dt = datetime.fromtimestamp(int(timestamp_ms) / 1000, tz=timezone.utc)
                if event_dt < cutoff:
                    continue
                currency = str(event.get("currency") or "").upper()
                if not currency:
                    currency = "UNKNOWN"
                bucket = per_currency.setdefault(
                    currency,
                    {
                        "currency": currency,
                        "deposits": 0.0,
                        "withdrawals": 0.0,
                        "net": 0.0,
                        "deposit_count": 0,
                        "withdrawal_count": 0,
                    },
                )
                try:
                    amount = float(event.get("amount", 0.0))
                except (TypeError, ValueError):
                    continue
                if event.get("type") == "deposit":
                    bucket["deposits"] += amount
                    bucket["net"] += amount
                    bucket["deposit_count"] += 1
                    deposit_count += 1
                else:
                    bucket["withdrawals"] += amount
                    bucket["net"] -= amount
                    bucket["withdrawal_count"] += 1
                    withdrawal_count += 1
            currencies = []
            total_deposits = 0.0
            total_withdrawals = 0.0
            for currency, data in per_currency.items():
                data["currency"] = currency
                data["deposits"] = float(data["deposits"])
                data["withdrawals"] = float(data["withdrawals"])
                data["net"] = float(data["net"])
                currencies.append(data)
                total_deposits += data["deposits"]
                total_withdrawals += data["withdrawals"]
            currencies.sort(key=lambda item: item["currency"])
            summary[label] = {
                "currencies": currencies,
                "totals": {
                    "deposit_count": deposit_count,
                    "withdrawal_count": withdrawal_count,
                    "deposits": total_deposits,
                    "withdrawals": total_withdrawals,
                    "net": total_deposits - total_withdrawals,
                },
            }
        return {"summary": summary, "events": trimmed}

    def get_account_stop_loss(self, account_name: str) -> Optional[Dict[str, Any]]:
        self._resolve_account_client(account_name)
        state = self._account_stop_losses.get(account_name)
        return dict(state) if state is not None else None

    async def set_account_stop_loss(self, account_name: str, threshold_pct: float) -> Dict[str, Any]:
        if threshold_pct <= 0:
            raise ValueError("Account stop loss threshold must be greater than zero.")
        self._resolve_account_client(account_name)
        baseline = self._last_account_balances.get(account_name)
        state = {
            "threshold_pct": float(threshold_pct),
            "baseline_balance": baseline,
            "triggered": False,
            "triggered_at": None,
            "active": True,
        }
        self._account_stop_losses[account_name] = state
        return dict(state)

    async def clear_account_stop_loss(self, account_name: str) -> None:
        self._resolve_account_client(account_name)
        self._account_stop_losses.pop(account_name, None)

    def _resolve_account_client(self, account_name: str) -> AccountClientProtocol:
        for client in self._account_clients:
            if client.config.name == account_name:
                return client
        raise ValueError(f"Account '{account_name}' is not configured for realtime monitoring.")

    async def place_order(
        self,
        account_name: str,
        *,
        symbol: str,
        order_type: str,
        side: str,
        amount: float,
        price: Optional[float] = None,
        params: Optional[Mapping[str, Any]] = None,
    ) -> Mapping[str, Any]:
        client = self._resolve_account_client(account_name)
        normalized_amount = float(amount)
        normalized_price = float(price) if price is not None else None
        return await client.create_order(
            symbol, order_type, side, normalized_amount, normalized_price, params=params
        )

    async def cancel_order(
        self,
        account_name: str,
        order_id: str,
        *,
        symbol: Optional[str] = None,
        params: Optional[Mapping[str, Any]] = None,
    ) -> Mapping[str, Any]:
        client = self._resolve_account_client(account_name)
        normalized_id = str(order_id)
        return await client.cancel_order(normalized_id, symbol, params=params)

    async def close_position(self, account_name: str, symbol: str) -> Mapping[str, Any]:
        client = self._resolve_account_client(account_name)
        return await client.close_position(symbol)

    async def list_order_types(self, account_name: str) -> Sequence[str]:
        client = self._resolve_account_client(account_name)
        return await client.list_order_types()

    async def cancel_all_orders(
        self, account_name: str, symbol: Optional[str] = None
    ) -> Mapping[str, Any]:
        client = self._resolve_account_client(account_name)
        return await client.cancel_all_orders(symbol)

    async def close_all_positions(
        self, account_name: str, symbol: Optional[str] = None
    ) -> Mapping[str, Any]:
        client = self._resolve_account_client(account_name)
        return await client.close_all_positions(symbol)<|MERGE_RESOLUTION|>--- conflicted
+++ resolved
@@ -188,7 +188,7 @@
             )
             self._portfolio_aggregator = PortfolioAggregator()
 
-<<<<<<< HEAD
+
     def _ensure_risk_rules_engine(self) -> None:
         """Instantiate a risk rules engine if the attribute is missing."""
 
@@ -201,10 +201,10 @@
     async def fetch_snapshot(self) -> Dict[str, Any]:
         self._ensure_portfolio_aggregator()
         self._ensure_risk_rules_engine()
-=======
+
     async def fetch_snapshot(self) -> Dict[str, Any]:
         self._ensure_portfolio_aggregator()
->>>>>>> 85c4915d
+
         tasks = [client.fetch() for client in self._account_clients]
         results = await asyncio.gather(*tasks, return_exceptions=True)
         accounts_payload: List[Dict[str, Any]] = []
