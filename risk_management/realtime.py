"""Realtime data gathering for the risk management dashboard."""

from __future__ import annotations

import asyncio
import logging
import os
from datetime import datetime, timezone, date, time
from types import TracebackType
from pathlib import Path
<<<<<<< HEAD
from typing import Any, Callable, Dict, Iterable, List, Mapping, Optional, Sequence
=======
from typing import Any, Awaitable, Callable, Dict, Iterable, List, Mapping, Optional, Sequence
>>>>>>> 4254372a
from zoneinfo import ZoneInfo

from custom_endpoint_overrides import (
    CustomEndpointConfigError,
    configure_custom_endpoint_loader,
    load_custom_endpoint_config,
)

try:  # pragma: no cover - optional dependency when running tests
    from ccxt.base.errors import AuthenticationError
except (ModuleNotFoundError, ImportError):  # pragma: no cover - ccxt is optional for tests

    class AuthenticationError(Exception):
        """Fallback authentication error used when ccxt is unavailable."""

        pass

from risk_engine.policies import RiskViolation

from .account_clients import AccountClientProtocol, CCXTAccountClient
from .configuration import CustomEndpointSettings, RealtimeConfig
from .dashboard import evaluate_alerts, parse_snapshot
from .email_notifications import EmailAlertSender
from .telegram_notifications import TelegramNotifier
from services.telemetry import ResiliencePolicy, Telemetry

logger = logging.getLogger(__name__)

def _exception_info(
    exc: BaseException,
) -> tuple[type[BaseException], BaseException, TracebackType | None]:
    """Return a ``logging`` compatible ``exc_info`` tuple for ``exc``."""

    return (type(exc), exc, exc.__traceback__)


def _build_search_paths(config_root: Path | None) -> tuple[str, ...]:
    """Return candidate custom endpoint paths prioritising the config directory."""

    candidates: list[str] = []
    if config_root is not None:
        candidate = (config_root / "custom_endpoints.json").resolve()
        candidates.append(str(candidate))
    default_path = os.path.join("configs", "custom_endpoints.json")
    if default_path not in candidates:
        candidates.append(default_path)
    # Remove duplicates while preserving order
    ordered = list(dict.fromkeys(candidates))
    return tuple(ordered)


def _configure_custom_endpoints(
    settings: Optional[CustomEndpointSettings], config_root: Optional[Path]
) -> None:
    """Initialise custom endpoint overrides before creating ccxt clients."""

    search_paths = _build_search_paths(config_root)

    if settings is None or (not settings.path and settings.autodiscover):
        preloaded = None
        try:
            preloaded = load_custom_endpoint_config(search_paths=search_paths)
        except CustomEndpointConfigError as exc:
            logger.warning("Failed to load custom endpoint config via discovery: %s", exc)
        configure_custom_endpoint_loader(None, autodiscover=True, preloaded=preloaded)
        source = preloaded.source_path if preloaded else None
        if source:
            logger.info("Using custom endpoints from %s", source)
        else:
            logger.info("No custom endpoint overrides found; using exchange defaults")
        return

    path = settings.path
    autodiscover = settings.autodiscover
    preloaded = None

    if path:
        try:
            preloaded = load_custom_endpoint_config(path)
        except CustomEndpointConfigError as exc:
            raise ValueError(f"Failed to load custom endpoint config '{path}': {exc}") from exc

    configure_custom_endpoint_loader(path, autodiscover=autodiscover, preloaded=preloaded)
    if path:
        logger.info("Using custom endpoints from %s", path)


class RealtimeDataFetcher:
    """Fetch realtime snapshots across multiple accounts."""

    def __init__(
        self,
        config: RealtimeConfig,
        account_clients: Optional[Sequence[AccountClientProtocol]] = None,
<<<<<<< HEAD
        telemetry: Optional[Telemetry] = None,
=======
        *,
        policy_evaluator: Optional[PolicyEvaluator] = None,
        notification_handler: Optional[NotificationHandler] = None,
        kill_switch_handler: Optional[KillSwitchHandler] = None,
>>>>>>> 4254372a
    ) -> None:
        self.config = config
        self.telemetry = telemetry or Telemetry(policy=config.resilience)
        self.resilience_policy: ResiliencePolicy = config.resilience
        _configure_custom_endpoints(config.custom_endpoints, config.config_root)
        if account_clients is None:
            clients: List[AccountClientProtocol] = []
            for account in config.accounts:
                try:
                    clients.append(CCXTAccountClient(account))
                except RuntimeError as exc:
                    raise RuntimeError(
                        "Unable to create realtime clients. Install ccxt or provide custom account clients."
                    ) from exc
                except Exception as exc:
                    logger.error(
                        "Failed to initialise account client for %s: %s", account.name, exc, exc_info=True
                    )
                    raise
            self._account_clients = clients
        else:
            self._account_clients = list(account_clients)
        self._last_auth_errors: Dict[str, str] = {}
        if config.debug_api_payloads:
            logger.info(
                "Exchange API payload debug logging enabled for realtime fetcher"
            )
        for account in config.accounts:
            if account.debug_api_payloads and not config.debug_api_payloads:
                logger.info(
                    "Debug API payload logging enabled for account %s", account.name
                )
        self._email_sender = EmailAlertSender(config.email) if config.email else None
        self._email_recipients = self._extract_email_recipients()
        self._telegram_targets = self._extract_telegram_targets()
        self._telegram_notifier = TelegramNotifier() if self._telegram_targets else None
        self._active_alerts: set[str] = set()
        self._daily_snapshot_tz = ZoneInfo("America/New_York")
        self._daily_snapshot_sent_date: Optional[date] = None
        self._portfolio_stop_loss: Optional[Dict[str, Any]] = None
        self._last_portfolio_balance: Optional[float] = None
        self._conditional_stop_losses: list[Dict[str, Any]] = []
        self._policy_evaluator: PolicyEvaluator = (
            policy_evaluator if policy_evaluator is not None else self._evaluate_snapshot_policies
        )
        self._notification_handler: NotificationHandler = (
            notification_handler if notification_handler is not None else self._dispatch_notifications
        )
        self._kill_switch_handler = kill_switch_handler

    async def _resilient_call(self, name: str, func: Callable[[], Any]) -> Any:
        return await self.telemetry.execute_with_resilience(
            name, func, policy=self.resilience_policy
        )

    async def _resilient_threaded_call(self, name: str, func: Callable[[], Any]) -> Any:
        return await self._resilient_call(name, lambda: asyncio.to_thread(func))

    def _extract_email_recipients(self) -> List[str]:
        recipients: List[str] = []
        for channel in self.config.notification_channels:
            if not isinstance(channel, str):
                continue
            if channel.lower().startswith("email:"):
                address = channel.split(":", 1)[1].strip()
                if address:
                    recipients.append(address)
        return recipients

    def _extract_telegram_targets(self) -> List[tuple[str, str]]:
        targets: List[tuple[str, str]] = []
        for channel in self.config.notification_channels:
            if not isinstance(channel, str):
                continue
            if not channel.lower().startswith("telegram:"):
                continue
            payload = channel.split(":", 1)[1]
            token = ""
            chat_id = ""
            if "@" in payload:
                token, _, chat_id = payload.partition("@")
            elif "/" in payload:
                token, _, chat_id = payload.partition("/")
            else:
                parts = payload.split(":", 1)
                if len(parts) == 2:
                    token, chat_id = parts
            token = token.strip()
            chat_id = chat_id.strip()
            if token and chat_id:
                targets.append((token, chat_id))
        return targets

    def _evaluate_snapshot_policies(self, snapshot: Mapping[str, Any]) -> List[RiskViolation]:
        try:
            _, accounts, thresholds, _ = parse_snapshot(dict(snapshot))
            alerts = evaluate_alerts(accounts, thresholds)
        except Exception:  # pragma: no cover - defensive fall back
            return []
        return [RiskViolation("alert_threshold", alert) for alert in alerts]

    async def fetch_snapshot(self) -> Dict[str, Any]:
        tasks = [
            self._resilient_call(
                f"account:{client.config.name}:fetch",
                lambda client=client: client.fetch(),
            )
            for client in self._account_clients
        ]
        results = await asyncio.gather(*tasks, return_exceptions=True)
        accounts_payload: List[Dict[str, Any]] = []
        account_messages: Dict[str, str] = dict(self.config.account_messages)
        for account_config, result in zip(self.config.accounts, results):
            if isinstance(result, Exception):
                if isinstance(result, AuthenticationError):
                    message = (
                        f"{account_config.name}: authentication failed - {result}"
                    )

                    error_message = str(result)
                    previous_error = self._last_auth_errors.get(account_config.name)
                    if previous_error != error_message:
                        logger.warning(
                            "Authentication failed for %s: %s",
                            account_config.name,
                            result,
                        )
                        self._last_auth_errors[account_config.name] = error_message
                    else:
                        logger.debug(
                            "Authentication failure for %s unchanged: %s",
                            account_config.name,
                            result,
                        )

                else:
                    message = f"{account_config.name}: {result}"
                    logger.error(
                        "Failed to fetch snapshot for %s",
                        account_config.name,
                        exc_info=_exception_info(result),
                    )
                account_messages[account_config.name] = message
                accounts_payload.append(
                    {
                        "name": account_config.name,
                        "balance": 0.0,
                        "positions": [],
                        "exchange": account_config.exchange,
                    }
                )
            else:
                account_payload = dict(result)
                account_payload.setdefault("exchange", account_config.exchange)
                accounts_payload.append(account_payload)
                if account_config.name in self._last_auth_errors:
                    logger.info(
                        "Authentication for %s restored", account_config.name
                    )
                    self._last_auth_errors.pop(account_config.name, None)
        snapshot = {
            "generated_at": datetime.now(timezone.utc).isoformat(),
            "accounts": accounts_payload,
            "alert_thresholds": self.config.alert_thresholds,
            "notification_channels": self.config.notification_channels,
        }
        if account_messages:
            snapshot["account_messages"] = account_messages
        portfolio_balance = sum(
            float(account.get("balance", 0.0)) for account in accounts_payload
        )
        unrealized_total = sum(float(account.get("unrealized_pnl", 0.0)) for account in accounts_payload)
        portfolio_equity = portfolio_balance + unrealized_total
        self._last_portfolio_balance = portfolio_balance
        stop_loss_state = self._update_portfolio_stop_loss_state(portfolio_balance)
        if stop_loss_state:
            snapshot["portfolio_stop_loss"] = stop_loss_state
        conditional_state = self._evaluate_conditional_stop_losses(
            portfolio_balance, portfolio_equity, unrealized_total
        )
        if conditional_state:
            snapshot["conditional_stop_losses"] = conditional_state
<<<<<<< HEAD
        await self._maybe_send_daily_balance_snapshot(snapshot, portfolio_balance)
        await self._dispatch_notifications(snapshot)
=======
        violations = list(self._policy_evaluator(snapshot))
        if violations:
            snapshot["policy_violations"] = [violation.as_dict() for violation in violations]
        self._maybe_send_daily_balance_snapshot(snapshot, portfolio_balance)
        if self._kill_switch_handler is not None:
            try:
                await self._kill_switch_handler(violations, snapshot)
            except Exception:
                logger.exception("Kill switch handler failed", exc_info=True)
        self._notification_handler(violations, snapshot)
>>>>>>> 4254372a
        return snapshot

    async def close(self) -> None:
        await asyncio.gather(*(client.close() for client in self._account_clients))

    async def execute_kill_switch(
        self, account_name: Optional[str] = None, symbol: Optional[str] = None
    ) -> Dict[str, Any]:
        scope = account_name or "all accounts"
        symbol_desc = f" for {symbol}" if symbol else ""
        logger.info("Kill switch requested for %s%s", scope, symbol_desc)
        targets: List[AccountClientProtocol] = []
        for client in self._account_clients:
            if account_name is None or client.config.name == account_name:
                targets.append(client)
        if account_name is not None and not targets:
            raise ValueError(f"Account '{account_name}' is not configured for realtime monitoring.")
        results: Dict[str, Any] = {}
        for client in targets:
            try:
                results[client.config.name] = await self._resilient_call(
                    f"account:{client.config.name}:kill_switch",
                    lambda client=client: client.kill_switch(symbol),
                )
            except Exception as exc:  # pragma: no cover - defensive logging
                logger.exception("Kill switch failed for %s", client.config.name, exc_info=True)
                results[client.config.name] = {"error": str(exc)}
        logger.info("Kill switch completed for %s", scope)
        return results

<<<<<<< HEAD
    async def _dispatch_notifications(self, snapshot: Mapping[str, Any]) -> None:
=======
    def _dispatch_notifications(
        self, violations: Sequence[RiskViolation], snapshot: Mapping[str, Any]
    ) -> None:
>>>>>>> 4254372a
        if not (self._email_sender or self._telegram_notifier):
            return
        alerts = [violation.message for violation in violations]
        alerts_set = set(alerts)
        new_alerts = [alert for alert in alerts if alert not in self._active_alerts]
        self._active_alerts = alerts_set
        if not new_alerts:
            return
        generated_at = snapshot.get("generated_at")
        timestamp = (
            generated_at
            if isinstance(generated_at, str)
            else datetime.now(timezone.utc).isoformat()
        )
        lines = [f"Exposure thresholds were exceeded at {timestamp}.", "", "Alerts:"]
        lines.extend(f"- {alert}" for alert in new_alerts)
        body = "\n".join(lines)
        subject = "Risk alert: exposure threshold breached"
        if self._email_sender and self._email_recipients:
            await self._resilient_threaded_call(
                "notification:email",
                lambda: self._email_sender.send(subject, body, self._email_recipients),
            )
        if self._telegram_notifier and self._telegram_targets:
            message = f"Exposure alert at {timestamp}\n" + "\n".join(new_alerts)
            for token, chat_id in self._telegram_targets:
                await self._resilient_threaded_call(
                    f"notification:telegram:{chat_id}",
                    lambda token=token, chat_id=chat_id: self._telegram_notifier.send(
                        token, chat_id, message
                    ),
                )

    async def _maybe_send_daily_balance_snapshot(
        self, snapshot: Mapping[str, Any], portfolio_balance: float
    ) -> None:
        if not self._email_sender or not self._email_recipients:
            return
        now_ny = datetime.now(self._daily_snapshot_tz)
        current_date = now_ny.date()
        if self._daily_snapshot_sent_date and current_date > self._daily_snapshot_sent_date:
            self._daily_snapshot_sent_date = None
        if now_ny.time() < time(16, 0):
            return
        if self._daily_snapshot_sent_date == current_date:
            return
        accounts = snapshot.get("accounts", [])
        lines = [
            f"Daily portfolio snapshot ({now_ny.strftime('%Y-%m-%d')} 16:00 ET)",
            f"Total balance: ${portfolio_balance:,.2f}",
            "",
            "Accounts:",
        ]
        for account in accounts or []:
            if not isinstance(account, Mapping):
                continue
            name = str(account.get("name", "unknown"))
            balance = float(account.get("balance", 0.0))
            realised = float(account.get("daily_realized_pnl", 0.0))
            lines.append(
                f"- {name}: balance ${balance:,.2f}, daily realised PnL ${realised:,.2f}"
            )
        body = "\n".join(lines)
        subject = "Daily portfolio balance snapshot"
        await self._resilient_threaded_call(
            "notification:email.daily",
            lambda: self._email_sender.send(subject, body, self._email_recipients),
        )
        self._daily_snapshot_sent_date = current_date

    def _update_portfolio_stop_loss_state(
        self, portfolio_balance: float
    ) -> Optional[Dict[str, Any]]:
        if self._portfolio_stop_loss is None:
            return None
        state = dict(self._portfolio_stop_loss)
        state.setdefault("active", True)
        state.setdefault("triggered", False)
        state.setdefault("threshold_pct", 0.0)
        if state.get("baseline_balance") is None and portfolio_balance:
            state["baseline_balance"] = portfolio_balance
        baseline = state.get("baseline_balance")
        threshold_pct = state.get("threshold_pct")
        drawdown: Optional[float] = None
        if baseline and baseline > 0:
            drawdown = max(0.0, (baseline - portfolio_balance) / baseline)
        state["current_balance"] = portfolio_balance
        state["current_drawdown_pct"] = drawdown
        if (
            isinstance(threshold_pct, (int, float))
            and threshold_pct > 0
            and drawdown is not None
            and drawdown >= float(threshold_pct) / 100.0
            and not state.get("triggered")
        ):
            state["triggered"] = True
            state["triggered_at"] = datetime.now(timezone.utc).isoformat()
        self._portfolio_stop_loss = state
        return dict(state)

    def get_portfolio_stop_loss(self) -> Optional[Dict[str, Any]]:
        if self._portfolio_stop_loss is None:
            return None
        return dict(self._portfolio_stop_loss)

    async def set_portfolio_stop_loss(self, threshold_pct: float) -> Dict[str, Any]:
        if threshold_pct <= 0:
            raise ValueError("Portfolio stop loss threshold must be greater than zero.")
        state = {
            "threshold_pct": float(threshold_pct),
            "baseline_balance": self._last_portfolio_balance,
            "triggered": False,
            "triggered_at": None,
            "active": True,
        }
        self._portfolio_stop_loss = state
        return dict(state)

    async def clear_portfolio_stop_loss(self) -> None:
        self._portfolio_stop_loss = None

    def _evaluate_conditional_stop_losses(
        self, portfolio_balance: float, portfolio_equity: float, unrealized: float
    ) -> list[Dict[str, Any]]:
        if not self._conditional_stop_losses:
            return []

        updated: list[Dict[str, Any]] = []
        for condition in self._conditional_stop_losses:
            entry = dict(condition)
            metric = str(entry.get("metric", "")).lower()
            threshold = entry.get("threshold")
            operator = str(entry.get("operator", "lte")).lower()
            value: Optional[float] = None
            if metric == "balance_below":
                value = portfolio_balance
            elif metric == "equity_below":
                value = portfolio_equity
            elif metric == "equity_drawdown_pct":
                baseline = entry.get("baseline") or portfolio_equity
                entry["baseline"] = baseline
                if baseline:
                    value = max(0.0, (baseline - portfolio_equity) / baseline * 100.0)
            elif metric == "unrealized_loss_pct":
                value = (unrealized / portfolio_equity * 100.0) if portfolio_equity else None

            entry["last_value"] = value
            triggered = bool(entry.get("triggered"))
            if value is not None and threshold is not None:
                if operator in {"lt", "lte", "below", "<="}:
                    condition_met = value <= float(threshold)
                else:
                    condition_met = value >= float(threshold)
                if condition_met and not triggered:
                    entry["triggered"] = True
                    entry["triggered_at"] = datetime.now(timezone.utc).isoformat()
            updated.append(entry)

        self._conditional_stop_losses = updated
        return [dict(item) for item in updated]

    def get_conditional_stop_losses(self) -> list[Dict[str, Any]]:
        return [dict(item) for item in self._conditional_stop_losses]

    async def add_conditional_stop_loss(
        self,
        name: str,
        metric: str,
        threshold: float,
        operator: str = "lte",
    ) -> Dict[str, Any]:
        metric_normalized = metric.strip().lower()
        if metric_normalized not in {"balance_below", "equity_below", "equity_drawdown_pct", "unrealized_loss_pct"}:
            raise ValueError("metric must be one of balance_below, equity_below, equity_drawdown_pct, unrealized_loss_pct")
        if threshold is None or float(threshold) <= 0:
            raise ValueError("threshold must be greater than zero")
        operator_normalized = operator.strip().lower() if operator else "lte"
        condition = {
            "name": name.strip() or metric,
            "metric": metric_normalized,
            "threshold": float(threshold),
            "operator": operator_normalized,
            "triggered": False,
            "triggered_at": None,
        }
        self._conditional_stop_losses = [
            entry for entry in self._conditional_stop_losses if entry.get("name") != condition["name"]
        ]
        self._conditional_stop_losses.append(condition)
        return dict(condition)

    async def clear_conditional_stop_losses(self, *, name: Optional[str] = None) -> None:
        if name is None:
            self._conditional_stop_losses = []
            return
        self._conditional_stop_losses = [
            entry for entry in self._conditional_stop_losses if entry.get("name") != name
        ]

    def _resolve_account_client(self, account_name: str) -> AccountClientProtocol:
        for client in self._account_clients:
            if client.config.name == account_name:
                return client
        raise ValueError(f"Account '{account_name}' is not configured for realtime monitoring.")

    async def place_order(
        self,
        account_name: str,
        *,
        symbol: str,
        order_type: str,
        side: str,
        amount: float,
        price: Optional[float] = None,
        params: Optional[Mapping[str, Any]] = None,
    ) -> Mapping[str, Any]:
        client = self._resolve_account_client(account_name)
        normalized_amount = float(amount)
        normalized_price = float(price) if price is not None else None
        return await self._resilient_call(
            f"account:{account_name}:create_order",
            lambda: client.create_order(
                symbol, order_type, side, normalized_amount, normalized_price, params=params
            ),
        )

    async def cancel_order(
        self,
        account_name: str,
        order_id: str,
        *,
        symbol: Optional[str] = None,
        params: Optional[Mapping[str, Any]] = None,
    ) -> Mapping[str, Any]:
        client = self._resolve_account_client(account_name)
        normalized_id = str(order_id)
        return await self._resilient_call(
            f"account:{account_name}:cancel_order",
            lambda: client.cancel_order(normalized_id, symbol, params=params),
        )

    async def close_position(self, account_name: str, symbol: str) -> Mapping[str, Any]:
        client = self._resolve_account_client(account_name)
        return await self._resilient_call(
            f"account:{account_name}:close_position",
            lambda: client.close_position(symbol),
        )

    async def list_order_types(self, account_name: str) -> Sequence[str]:
        client = self._resolve_account_client(account_name)
        return await self._resilient_call(
            f"account:{account_name}:list_order_types",
            lambda: client.list_order_types(),
        )


def _extract_balance(balance: Mapping[str, Any], settle_currency: str) -> float:
    """Extract a numeric balance from ccxt balance payloads."""

    if not isinstance(balance, Mapping):
        return 0.0

    def _to_float(value: Any) -> Optional[float]:
        if value is None:
            return None
        if isinstance(value, (int, float)):
            return float(value)
        if isinstance(value, str):
            value = value.strip()
            if not value:
                return None
        try:
            return float(value)
        except (TypeError, ValueError):
            return None

    aggregate_keys = (
        "totalMarginBalance",
        "totalEquity",
        "totalWalletBalance",
        "marginBalance",
        "totalBalance",
    )

    def _find_nested_aggregate(value: Any) -> Optional[float]:
        if isinstance(value, Mapping):
            for key in aggregate_keys:
                candidate = _to_float(value.get(key))
                if candidate is not None:
                    return candidate
            for child in value.values():
                result = _find_nested_aggregate(child)
                if result is not None:
                    return result
        elif isinstance(value, (list, tuple)):
            for child in value:
                result = _find_nested_aggregate(child)
                if result is not None:
                    return result
        return None

    # Some exchanges expose aggregate balances directly on the top-level payload.
    for key in (*aggregate_keys, "equity"):
        candidate = _to_float(balance.get(key))
        if candidate is not None:
            return candidate

    info = balance.get("info")
    if isinstance(info, Mapping):
        for key in (*aggregate_keys, "equity"):
            candidate = _to_float(info.get(key))
            if candidate is not None:
                return candidate
        nested = _find_nested_aggregate(info)
        if nested is not None:
            return nested

    total = balance.get("total")
    if isinstance(total, Mapping) and total:
        if settle_currency in total:
            candidate = _to_float(total.get(settle_currency))
            if candidate is not None:
                return candidate
        summed = 0.0
        found_value = False
        for value in total.values():
            candidate = _to_float(value)
            if candidate is None:
                continue
            summed += candidate
            found_value = True
        if found_value:
            return summed

    for currency_key in (settle_currency, "USDT"):
        entry = balance.get(currency_key)
        if isinstance(entry, Mapping):
            for key in ("total", "free", "used"):
                candidate = _to_float(entry.get(key))
                if candidate is not None:
                    return candidate
        else:
            candidate = _to_float(entry)
            if candidate is not None:
                return candidate

    return 0.0


def _parse_position(position: Mapping[str, Any], balance: float) -> Optional[Dict[str, Any]]:
    size = _first_float(
        position.get("contracts"),
        position.get("size"),
        position.get("amount"),
        position.get("info", {}).get("positionAmt") if isinstance(position.get("info"), Mapping) else None,
        position.get("info", {}).get("size") if isinstance(position.get("info"), Mapping) else None,
    )
    if size is None or abs(size) < 1e-12:
        return None
    side = "long" if size > 0 else "short"
    entry_price = _first_float(
        position.get("entryPrice"),
        position.get("entry_price"),
        position.get("info", {}).get("entryPrice") if isinstance(position.get("info"), Mapping) else None,
        position.get("info", {}).get("avgEntryPrice") if isinstance(position.get("info"), Mapping) else None,
    )
    mark_price = _first_float(
        position.get("markPrice"),
        position.get("mark_price"),
        position.get("info", {}).get("markPrice") if isinstance(position.get("info"), Mapping) else None,
        position.get("info", {}).get("last") if isinstance(position.get("info"), Mapping) else None,
    )
    liquidation_price = _first_float(
        position.get("liquidationPrice"),
        position.get("info", {}).get("liquidationPrice") if isinstance(position.get("info"), Mapping) else None,
    )
    unrealized = _first_float(
        position.get("unrealizedPnl"),
        position.get("info", {}).get("unRealizedProfit") if isinstance(position.get("info"), Mapping) else None,
        position.get("info", {}).get("unrealisedPnl") if isinstance(position.get("info"), Mapping) else None,
        position.get("info", {}).get("upl") if isinstance(position.get("info"), Mapping) else None,
    ) or 0.0
    realized = _first_float(
        position.get("dailyRealizedPnl"),
        position.get("realizedPnl"),
        position.get("realisedPnl"),
        position.get("info", {}).get("dailyRealizedPnl")
        if isinstance(position.get("info"), Mapping)
        else None,
        position.get("info", {}).get("realizedPnl") if isinstance(position.get("info"), Mapping) else None,
        position.get("info", {}).get("realisedPnl") if isinstance(position.get("info"), Mapping) else None,
    ) or 0.0
    contract_size = _first_float(
        position.get("contractSize"),
        position.get("info", {}).get("contractSize") if isinstance(position.get("info"), Mapping) else None,
        position.get("info", {}).get("ctVal") if isinstance(position.get("info"), Mapping) else None,
    ) or 1.0
    notional = _first_float(
        position.get("notional"),
        position.get("notionalValue"),
        position.get("info", {}).get("notionalValue") if isinstance(position.get("info"), Mapping) else None,
        position.get("info", {}).get("notionalUsd") if isinstance(position.get("info"), Mapping) else None,
    )
    if notional is None:
        reference_price = mark_price or entry_price or 0.0
        notional = abs(size) * contract_size * reference_price
    notional_value = float(notional or 0.0)
    if size < 0 and notional_value > 0:
        signed_notional = -abs(notional_value)
    elif size > 0 and notional_value < 0:
        signed_notional = abs(notional_value)
    else:
        signed_notional = notional_value
    abs_notional = abs(signed_notional)
    take_profit = _first_float(
        position.get("takeProfitPrice"),
        position.get("tpPrice"),
        position.get("info", {}).get("takeProfitPrice") if isinstance(position.get("info"), Mapping) else None,
        position.get("info", {}).get("tpTriggerPx") if isinstance(position.get("info"), Mapping) else None,
    )
    stop_loss = _first_float(
        position.get("stopLossPrice"),
        position.get("slPrice"),
        position.get("info", {}).get("stopLossPrice") if isinstance(position.get("info"), Mapping) else None,
        position.get("info", {}).get("slTriggerPx") if isinstance(position.get("info"), Mapping) else None,
    )
    wallet_exposure = None
    if balance:
        wallet_exposure = abs_notional / balance if balance else None
    return {
        "symbol": str(position.get("symbol") or position.get("id") or "unknown"),
        "side": side,
        "notional": abs_notional,
        "entry_price": float(entry_price or 0.0),
        "mark_price": float(mark_price or 0.0),
        "liquidation_price": float(liquidation_price) if liquidation_price is not None else None,
        "wallet_exposure_pct": float(wallet_exposure) if wallet_exposure is not None else None,
        "unrealized_pnl": float(unrealized),
        "daily_realized_pnl": float(realized),
        "max_drawdown_pct": None,
        "take_profit_price": float(take_profit) if take_profit is not None else None,
        "stop_loss_price": float(stop_loss) if stop_loss is not None else None,
        "size": float(size),
        "signed_notional": signed_notional,
    }


def _parse_order(order: Mapping[str, Any]) -> Optional[Dict[str, Any]]:
    if not isinstance(order, Mapping):
        return None
    symbol = order.get("symbol") or order.get("id")
    if not symbol:
        return None
    price = _first_float(
        order.get("price"),
        order.get("triggerPrice"),
        order.get("stopPrice"),
        order.get("info", {}).get("price") if isinstance(order.get("info"), Mapping) else None,
    )
    amount = _first_float(
        order.get("amount"),
        order.get("contracts"),
        order.get("size"),
        order.get("info", {}).get("origQty") if isinstance(order.get("info"), Mapping) else None,
    )
    if amount is None:
        return None
    remaining = _first_float(
        order.get("remaining"),
        order.get("remainingAmount"),
        order.get("info", {}).get("leavesQty") if isinstance(order.get("info"), Mapping) else None,
    )
    reduce_only_raw = order.get("reduceOnly")
    if isinstance(order.get("info"), Mapping):
        reduce_only_raw = reduce_only_raw or order["info"].get("reduceOnly")
    reduce_only = bool(reduce_only_raw)
    stop_price = _first_float(
        order.get("stopPrice"),
        order.get("triggerPrice"),
        order.get("info", {}).get("stopPrice") if isinstance(order.get("info"), Mapping) else None,
    )
    timestamp_raw = order.get("timestamp")
    created_at = None
    if isinstance(timestamp_raw, (int, float)):
        created_at = datetime.fromtimestamp(float(timestamp_raw) / 1000, timezone.utc).isoformat()
    else:
        datetime_str = order.get("datetime")
        if isinstance(datetime_str, str) and datetime_str:
            created_at = datetime_str
    notional = price * amount if price is not None else None
    return {
        "order_id": str(order.get("id") or order.get("clientOrderId") or ""),
        "symbol": str(symbol),
        "side": str(order.get("side") or "").lower(),
        "type": str(order.get("type") or "").lower(),
        "price": price,
        "amount": amount,
        "remaining": remaining,
        "status": str(order.get("status") or ""),
        "reduce_only": reduce_only,
        "stop_price": stop_price,
        "notional": notional,
        "created_at": created_at,
    }


def _first_float(*values: Any) -> Optional[float]:
    for value in values:
        if value in (None, ""):
            continue
        try:
            return float(value)
        except (TypeError, ValueError):
            continue
    return None

PolicyEvaluator = Callable[[Mapping[str, Any]], Sequence[RiskViolation]]
NotificationHandler = Callable[[Sequence[RiskViolation], Mapping[str, Any]], None]
KillSwitchHandler = Callable[[Sequence[RiskViolation], Mapping[str, Any]], Awaitable[None]]
<|MERGE_RESOLUTION|>--- conflicted
+++ resolved
@@ -8,11 +8,11 @@
 from datetime import datetime, timezone, date, time
 from types import TracebackType
 from pathlib import Path
-<<<<<<< HEAD
+
 from typing import Any, Callable, Dict, Iterable, List, Mapping, Optional, Sequence
-=======
+
 from typing import Any, Awaitable, Callable, Dict, Iterable, List, Mapping, Optional, Sequence
->>>>>>> 4254372a
+
 from zoneinfo import ZoneInfo
 
 from custom_endpoint_overrides import (
@@ -107,14 +107,14 @@
         self,
         config: RealtimeConfig,
         account_clients: Optional[Sequence[AccountClientProtocol]] = None,
-<<<<<<< HEAD
+
         telemetry: Optional[Telemetry] = None,
-=======
+
         *,
         policy_evaluator: Optional[PolicyEvaluator] = None,
         notification_handler: Optional[NotificationHandler] = None,
         kill_switch_handler: Optional[KillSwitchHandler] = None,
->>>>>>> 4254372a
+
     ) -> None:
         self.config = config
         self.telemetry = telemetry or Telemetry(policy=config.resilience)
@@ -297,10 +297,10 @@
         )
         if conditional_state:
             snapshot["conditional_stop_losses"] = conditional_state
-<<<<<<< HEAD
+
         await self._maybe_send_daily_balance_snapshot(snapshot, portfolio_balance)
         await self._dispatch_notifications(snapshot)
-=======
+
         violations = list(self._policy_evaluator(snapshot))
         if violations:
             snapshot["policy_violations"] = [violation.as_dict() for violation in violations]
@@ -311,7 +311,7 @@
             except Exception:
                 logger.exception("Kill switch handler failed", exc_info=True)
         self._notification_handler(violations, snapshot)
->>>>>>> 4254372a
+
         return snapshot
 
     async def close(self) -> None:
@@ -342,13 +342,13 @@
         logger.info("Kill switch completed for %s", scope)
         return results
 
-<<<<<<< HEAD
+
     async def _dispatch_notifications(self, snapshot: Mapping[str, Any]) -> None:
-=======
+
     def _dispatch_notifications(
         self, violations: Sequence[RiskViolation], snapshot: Mapping[str, Any]
     ) -> None:
->>>>>>> 4254372a
+
         if not (self._email_sender or self._telegram_notifier):
             return
         alerts = [violation.message for violation in violations]
