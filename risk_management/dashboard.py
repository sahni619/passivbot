"""Terminal dashboard for monitoring trading portfolios.

The module consumes a JSON snapshot describing one or more accounts along with
alert thresholds. It renders a textual dashboard summarising exposure, profit
and loss, and risk metrics while also highlighting any triggered alerts.

The command line interface can either read a static snapshot file or, when
configured with realtime credentials, fetch fresh account information from the
supported exchanges on a configurable interval.

Additional helpers in this module support rendering and interacting with the
CLI risk dashboard."""

from __future__ import annotations

import argparse
import asyncio
import json
import math
import logging
import sys
from datetime import datetime, timezone
from pathlib import Path
from typing import Any, Dict, Iterable, List, Mapping, Optional, Sequence

from .configuration import CustomEndpointSettings, load_realtime_config
from .domain.models import (
    Account,
    AlertThresholds,
    Order,
    Position,
    Scenario,
    ScenarioResult,
    ScenarioShock,
)


logger = logging.getLogger(__name__)


def _select_configured_scenarios(
    configured: Sequence[Scenario],
    requested: Optional[Sequence[str]],
) -> List[Scenario]:
    if not configured:
        if requested:
            names = ", ".join(str(name) for name in requested)
            raise ValueError(
                f"No configured scenarios available to match: {names}",
            )
        return []

    if not requested:
        return list(configured)

    index: Dict[str, Scenario] = {}
    for scenario in configured:
        keys = {scenario.name.lower()}
        if scenario.id:
            keys.add(scenario.id.lower())
        for key in keys:
            index.setdefault(key, scenario)

    selected: List[Scenario] = []
    missing: List[str] = []

    for entry in requested:
        key = str(entry).strip().lower()
        if not key:
            continue
        match = index.get(key)
        if match is None:
            missing.append(str(entry))
            continue
        if match not in selected:
            selected.append(match)

    if missing:
        raise ValueError(f"Unknown scenario(s): {', '.join(missing)}")

    return selected


def _parse_ad_hoc_scenario(values: Optional[Sequence[str]]) -> Optional[Scenario]:
    if not values:
        return None

    shocks: List[ScenarioShock] = []
    for raw in values:
        if raw is None:
            continue
        text = str(raw).strip()
        if not text:
            continue
        if ":" not in text:
            raise ValueError(
                "Ad-hoc shocks must use the format SYMBOL:PCT (for example BTCUSDT:-0.10).",
            )
        symbol_part, pct_part = text.split(":", 1)
        symbol = symbol_part.strip().upper()
        if not symbol:
            raise ValueError("Shock definitions must include a symbol name before ':'.")
        try:
            pct = float(pct_part)
        except (TypeError, ValueError) as exc:
            raise ValueError(
                f"Shock '{text}' must include a numeric percentage change.",
            ) from exc
        shocks.append(ScenarioShock(symbol=symbol, price_pct=pct))

    if not shocks:
        return None

    description = ", ".join(
        f"{shock.symbol} {shock.price_pct:+.2%}" for shock in shocks
    )
    return Scenario(
        id="adhoc",
        name="Ad-hoc shock",
        description=description,
        shocks=tuple(shocks),
    )


def _format_currency(value: float) -> str:
    return f"${value:,.2f}"


def _format_pct(value: float) -> str:
    return f"{value * 100:6.2f}%"


def _format_price(value: Optional[float]) -> str:
    if value is None or math.isnan(value):
        return "-"
    return f"{value:,.2f}"


def _format_simple_number(value: Optional[float]) -> str:
    if value is None:
        return "-"
    return f"{value:,.4f}"


def _safe_float(value: Any) -> Optional[float]:
    if value in (None, ""):
        return None
    try:
        return float(value)
    except (TypeError, ValueError):
        return None


def _parse_position(raw: Dict[str, Any]) -> Position:
    required = [
        "symbol",
        "side",
        "notional",
        "entry_price",
        "mark_price",
        "unrealized_pnl",
    ]
    missing = [field for field in required if field not in raw]
    if missing:
        raise ValueError(f"Position missing required fields: {missing}")

    size_raw = raw.get("size")
    signed_notional_raw = raw.get("signed_notional")
    volatility = (
        {str(key): float(value) for key, value in raw.get("volatility", {}).items()}
        if isinstance(raw.get("volatility"), Mapping)
        else None
    )
    funding_rates = (
        {str(key): float(value) for key, value in raw.get("funding_rates", {}).items()}
        if isinstance(raw.get("funding_rates"), Mapping)
        else None
    )
    liquidity_raw = raw.get("liquidity") if isinstance(raw.get("liquidity"), Mapping) else None
    liquidity: Optional[Dict[str, Any]] = None
    liquidity_warnings: List[str] = []
    if isinstance(liquidity_raw, Mapping):
        liquidity = {}
        for key, value in liquidity_raw.items():
            if key == "warnings" and isinstance(value, Iterable):
                liquidity_warnings = [str(item) for item in value if isinstance(item, str)]
                liquidity["warnings"] = list(liquidity_warnings)
                continue
            if key in {
                "filled_size",
                "filled_notional",
                "average_price",
                "slippage_pct",
                "unfilled_size",
                "coverage_pct",
                "reference_price",
                "warning_threshold_pct",
                "timestamp",
            }:
                try:
                    liquidity[key] = float(value) if value is not None else None
                except (TypeError, ValueError):
                    liquidity[key] = None
            else:
                liquidity[key] = value
    extra_warnings = raw.get("liquidity_warnings")
    if isinstance(extra_warnings, Iterable):
        for warning in extra_warnings:
            if isinstance(warning, str) and warning not in liquidity_warnings:
                liquidity_warnings.append(warning)
    return Position(
        symbol=str(raw["symbol"]),
        side=str(raw.get("side", "")),
        notional=float(raw["notional"]),
        entry_price=float(raw["entry_price"]),
        mark_price=float(raw["mark_price"]),
        liquidation_price=(
            float(raw["liquidation_price"])
            if raw.get("liquidation_price") is not None
            else None
        ),
        wallet_exposure_pct=(
            float(raw["wallet_exposure_pct"])
            if raw.get("wallet_exposure_pct") is not None
            else None
        ),
        unrealized_pnl=float(raw["unrealized_pnl"]),
        max_drawdown_pct=(
            float(raw["max_drawdown_pct"])
            if raw.get("max_drawdown_pct") is not None
            else None
        ),
        take_profit_price=(
            float(raw["take_profit_price"])
            if raw.get("take_profit_price") is not None
            else None
        ),
        stop_loss_price=(
            float(raw["stop_loss_price"])
            if raw.get("stop_loss_price") is not None
            else None
        ),
        size=float(size_raw) if size_raw not in (None, "") else None,
        signed_notional=(
            float(signed_notional_raw)
            if signed_notional_raw not in (None, "")
            else None
        ),
        volatility=volatility,
        funding_rates=funding_rates,
        daily_realized_pnl=float(raw.get("daily_realized_pnl", 0.0)),
        liquidity=liquidity,
        liquidity_warnings=tuple(liquidity_warnings),
    )


def _parse_account(raw: Mapping[str, Any]) -> Account:
    if "name" not in raw or "balance" not in raw:
        raise ValueError("Account entries must include 'name' and 'balance'.")

    positions_raw = raw.get("positions", [])
    positions = [_parse_position(pos) for pos in positions_raw]
    orders_raw = raw.get("open_orders") or raw.get("orders") or []
    orders = [_parse_order(order) for order in orders_raw]
    daily_realized_raw = raw.get("daily_realized_pnl")
    if daily_realized_raw is None:
        daily_realized = sum(position.daily_realized_pnl for position in positions)
    else:
        try:
            daily_realized = float(daily_realized_raw)
        except (TypeError, ValueError):
            daily_realized = sum(position.daily_realized_pnl for position in positions)
    metadata: Dict[str, Any] = {}
    metadata_raw = raw.get("metadata")
    if isinstance(metadata_raw, Mapping):
        metadata = {str(key): value for key, value in metadata_raw.items()}
    for key in (
        "counterparty_rating",
        "exposure_limits",
        "concentration",
        "limit_breaches",
        "scores",
    ):
        if key in raw and key not in metadata:
            metadata[key] = raw[key]
    return Account(
        name=str(raw["name"]),
        balance=float(raw["balance"]),
        positions=positions,
        orders=orders,
        daily_realized_pnl=float(daily_realized),
        metadata=metadata or None,
    )


def _parse_order(raw: Mapping[str, Any]) -> Order:
    symbol = str(raw.get("symbol", ""))
    side = str(raw.get("side", "")).lower()
    order_type = str(raw.get("type") or raw.get("order_type") or "").lower()
    price = raw.get("price")
    amount = raw.get("amount")
    remaining = raw.get("remaining" if "remaining" in raw else "remaining_amount")
    reduce_only_raw = raw.get("reduce_only") if "reduce_only" in raw else raw.get("reduceOnly")
    stop_price = raw.get("stop_price") if "stop_price" in raw else raw.get("stopPrice")
    notional = raw.get("notional")
    created_at = raw.get("created_at") if "created_at" in raw else raw.get("createdAt")
    order_id = raw.get("order_id") if "order_id" in raw else raw.get("orderId") or raw.get("id")
    return Order(
        symbol=symbol,
        side=side,
        order_type=order_type,
        price=float(price) if price not in (None, "") else None,
        amount=float(amount) if amount not in (None, "") else None,
        remaining=float(remaining) if remaining not in (None, "") else None,
        status=str(raw.get("status", "")),
        reduce_only=bool(reduce_only_raw),
        stop_price=float(stop_price) if stop_price not in (None, "") else None,
        notional=float(notional) if notional not in (None, "") else None,
        order_id=str(order_id) if order_id not in (None, "") else None,
        created_at=str(created_at) if created_at not in (None, "") else None,
    )


def _parse_thresholds(raw: Dict[str, Any]) -> AlertThresholds:
    thresholds = AlertThresholds()
    for key in (
        "wallet_exposure_pct",
        "position_wallet_exposure_pct",
        "max_drawdown_pct",
        "loss_threshold_pct",
    ):
        if key in raw:
            setattr(thresholds, key, float(raw[key]))
    return thresholds


def load_snapshot(path: Path) -> Dict[str, Any]:
    data = json.loads(path.read_text(encoding="utf-8"))
    return data


def parse_snapshot(data: Dict[str, Any]) -> tuple[datetime, Sequence[Account], AlertThresholds, Sequence[str]]:
    generated_at_raw = data.get("generated_at")
    if generated_at_raw:
        try:
            generated_at = datetime.fromisoformat(generated_at_raw.replace("Z", "+00:00"))
        except ValueError:
            generated_at = datetime.now(timezone.utc)
    else:
        generated_at = datetime.now(timezone.utc)

    accounts: List[Account] = []
    accounts_raw = data.get("accounts", [])
<<<<<<< HEAD

    if isinstance(accounts_raw, Mapping):
        accounts_iterable: Iterable[Any] = accounts_raw.values()
    elif isinstance(accounts_raw, Iterable) and not isinstance(
        accounts_raw, (str, bytes, bytearray)
    ):
        accounts_iterable = accounts_raw
    else:
        if accounts_raw not in (None, []):
            logger.warning(
                "Skipping accounts payload because it is not an iterable of mappings: %r",
                accounts_raw,
            )
        accounts_iterable = []

    for index, raw_account in enumerate(accounts_iterable):
=======
    if not isinstance(accounts_raw, Iterable):
        accounts_raw = []

    for index, raw_account in enumerate(accounts_raw):
>>>>>>> 309e28a6
        if not isinstance(raw_account, Mapping):
            logger.warning(
                "Skipping account at index %s because entry is not a mapping: %r",
                index,
                raw_account,
            )
            continue
        try:
            account = _parse_account(raw_account)
        except (TypeError, ValueError) as exc:
            name = raw_account.get("name", "<unknown>")
            logger.warning(
                "Skipping account %s at index %s due to parse error: %s",
                name,
                index,
                exc,
            )
            continue
        accounts.append(account)
    thresholds = _parse_thresholds(data.get("alert_thresholds", {}))
    notifications = [str(channel) for channel in data.get("notification_channels", [])]
    return generated_at, accounts, thresholds, notifications


def evaluate_alerts(accounts: Sequence[Account], thresholds: AlertThresholds) -> List[str]:
    alerts: List[str] = []
    for account in accounts:
        exposure = account.exposure_pct()
        if exposure > thresholds.wallet_exposure_pct:
            alerts.append(
                f"{account.name}: wallet exposure {exposure:.2%} exceeds limit {thresholds.wallet_exposure_pct:.2%}"
            )

        balance = account.balance
        unrealized_pct = account.total_unrealized() / balance if balance else 0.0
        if unrealized_pct < thresholds.loss_threshold_pct:
            alerts.append(
                f"{account.name}: unrealized PnL {unrealized_pct:.2%} below loss limit {thresholds.loss_threshold_pct:.2%}"
            )

        for position in account.positions:
            pos_exposure = position.exposure_relative_to(balance)
            if pos_exposure > thresholds.position_wallet_exposure_pct:
                alerts.append(
                    f"{account.name} {position.symbol}: exposure {pos_exposure:.2%} exceeds {thresholds.position_wallet_exposure_pct:.2%}"
                )
            if (
                position.max_drawdown_pct is not None
                and position.max_drawdown_pct > thresholds.max_drawdown_pct
            ):
                alerts.append(
                    f"{account.name} {position.symbol}: drawdown {position.max_drawdown_pct:.2%} exceeds {thresholds.max_drawdown_pct:.2%}"
                )
            liquidity = position.liquidity or {}
            raw_warnings = list(position.liquidity_warnings)
            if isinstance(liquidity, Mapping):
                warning_entries = liquidity.get("warnings")
                if isinstance(warning_entries, Iterable):
                    raw_warnings.extend([str(item) for item in warning_entries if isinstance(item, str)])
            seen: set[str] = set()
            for warning in raw_warnings:
                if warning in seen:
                    continue
                seen.add(warning)
                if warning == "depth_unavailable":
                    alerts.append(
                        f"{account.name} {position.symbol}: order book depth unavailable; liquidity estimates rely on fallbacks"
                    )
                elif warning == "insufficient_depth":
                    coverage = None
                    if isinstance(liquidity, Mapping):
                        coverage = liquidity.get("coverage_pct")
                        if isinstance(coverage, (int, float)):
                            coverage = float(coverage)
                    if isinstance(coverage, float):
                        alerts.append(
                            f"{account.name} {position.symbol}: order book covers only {coverage:.0%} of position size"
                        )
                    else:
                        alerts.append(
                            f"{account.name} {position.symbol}: insufficient order book depth to exit position"
                        )
                elif warning == "slippage_threshold_exceeded":
                    slippage = None
                    threshold_value = None
                    if isinstance(liquidity, Mapping):
                        slippage = liquidity.get("slippage_pct")
                        threshold_value = liquidity.get("warning_threshold_pct")
                    slippage_str = None
                    if isinstance(slippage, (int, float)):
                        slippage_str = f"{float(slippage):.2%}"
                    threshold_str = None
                    if isinstance(threshold_value, (int, float)):
                        threshold_str = f"{float(threshold_value):.2%}"
                    if slippage_str and threshold_str:
                        alerts.append(
                            f"{account.name} {position.symbol}: estimated slippage {slippage_str} exceeds threshold {threshold_str}"
                        )
                    elif slippage_str:
                        alerts.append(
                            f"{account.name} {position.symbol}: estimated slippage {slippage_str} exceeds configured threshold"
                        )
                    else:
                        alerts.append(
                            f"{account.name} {position.symbol}: estimated slippage exceeds configured threshold"
                        )
                elif warning == "position_size_undefined":
                    alerts.append(
                        f"{account.name} {position.symbol}: unable to determine position size for liquidity analysis"
                    )
    return alerts


def _normalise_policy_summary(payload: Any) -> Optional[Dict[str, Any]]:
    if not isinstance(payload, Mapping):
        return None
    summary: Dict[str, Any] = {}
    evaluations_raw = payload.get("evaluations", [])
    evaluations: List[Dict[str, Any]] = []
    if isinstance(evaluations_raw, Iterable):
        for entry in evaluations_raw:
            if isinstance(entry, Mapping):
                evaluations.append(dict(entry))
    summary["evaluations"] = evaluations

    for key in ("active", "pending_actions", "manual_overrides"):
        values_raw = payload.get(key)
        items: List[Dict[str, Any]] = []
        if isinstance(values_raw, Iterable):
            for entry in values_raw:
                if isinstance(entry, Mapping):
                    items.append(dict(entry))
        if items:
            summary[key] = items
    return summary


def render_dashboard(
    generated_at: datetime,
    accounts: Sequence[Account],
    alerts: Sequence[str],
    notifications: Sequence[str],
    account_messages: Optional[Mapping[str, str]] = None,

    policy_summary: Optional[Mapping[str, Any]] = None,

    scenario_results: Optional[Sequence[ScenarioResult]] = None,

) -> str:
    lines: List[str] = []
    lines.append("=" * 80)
    lines.append("Risk Management Dashboard")
    lines.append(f"Snapshot generated at: {generated_at.astimezone(timezone.utc).isoformat()}")
    lines.append("=" * 80)
    lines.append("")

    account_messages = account_messages or {}

    if not accounts:
        lines.append("No accounts available in the snapshot.")
    for account in accounts:
        lines.append(f"Account: {account.name}")
        lines.append(f"  Balance: {_format_currency(account.balance)}")
        lines.append(f"  Exposure: {_format_pct(account.exposure_pct())}")
        lines.append(f"  Unrealized PnL: {_format_currency(account.total_unrealized())}")
        lines.append(f"  Daily realized PnL: {_format_currency(account.daily_realized_pnl)}")
        metadata = getattr(account, "metadata", None) or {}
        scores = metadata.get("scores") if isinstance(metadata, Mapping) else {}
        concentration = metadata.get("concentration") if isinstance(metadata, Mapping) else {}
        limits = metadata.get("exposure_limits") if isinstance(metadata, Mapping) else {}
        breaches = metadata.get("limit_breaches") if isinstance(metadata, Mapping) else {}
        rating = None
        if isinstance(scores, Mapping) and scores.get("counterparty_rating"):
            rating = scores.get("counterparty_rating")
        elif isinstance(metadata, Mapping):
            rating = metadata.get("counterparty_rating")
        if rating:
            lines.append(f"  Counterparty rating: {rating}")

        def _append_limit_line(metric_key: str, label: str, value: Optional[float], detail: Optional[str] = None) -> None:
            if value is None:
                return
            line = f"  {label}: {_format_pct(value)}"
            if detail:
                line += f" ({detail})"
            breach_info = breaches.get(metric_key) if isinstance(breaches, Mapping) else None
            limit_value = None
            if breach_info and breach_info.get("limit") is not None:
                limit_value = breach_info.get("limit")
            elif isinstance(limits, Mapping):
                limit_value = limits.get(metric_key)
            status = None
            if breach_info:
                status = "BREACHED" if breach_info.get("breached") else "within limit"
            if limit_value is not None:
                try:
                    limit_float = float(limit_value)
                except (TypeError, ValueError):
                    limit_float = None
                if limit_float is not None:
                    line += f" (limit {_format_pct(limit_float)})"
            if status:
                line += f" [{status}]"
            lines.append(line)

        if isinstance(concentration, Mapping):
            venue_value = concentration.get("venue_concentration_pct")
            _append_limit_line("venue_concentration_pct", "Venue concentration", venue_value)
            asset_value = concentration.get("asset_concentration_pct")
            top_asset = concentration.get("top_asset")
            detail = f"top: {top_asset}" if top_asset else None
            _append_limit_line("asset_concentration_pct", "Asset concentration", asset_value, detail)
        status_message = account_messages.get(account.name)
        if status_message:
            lines.append(f"  Status: {status_message}")
        lines.append("")
        if account.positions:
            header = (
                f"    {'Symbol':<10}{'Side':<6}{'Exposure':>10}{'PnL':>12}{'Entry':>12}{'Mark':>12}"
                f"{'Liq.':>12}{'Max DD':>10}{'TP':>12}{'SL':>12}"
            )
            lines.append(header)
            lines.append("    " + "-" * (len(header) - 4))
            for position in account.positions:
                balance = account.balance
                pos_exposure = position.exposure_relative_to(balance)
                pnl_pct = position.pnl_pct(balance)
                lines.append(
                    "    "
                    + f"{position.symbol:<10}{position.side:<6}{_format_pct(pos_exposure):>10}"
                    + f"{_format_pct(pnl_pct):>12}{_format_price(position.entry_price):>12}"
                    + f"{_format_price(position.mark_price):>12}{_format_price(position.liquidation_price):>12}"
                    + f"{_format_pct(position.max_drawdown_pct or 0.0):>10}"
                    + f"{_format_price(position.take_profit_price):>12}{_format_price(position.stop_loss_price):>12}"
                )
                liquidity = position.liquidity if isinstance(position.liquidity, Mapping) else None
                if liquidity:
                    details: List[str] = []
                    coverage = liquidity.get("coverage_pct")
                    if isinstance(coverage, (int, float)):
                        details.append(f"coverage {float(coverage):.0%}")
                    slippage = liquidity.get("slippage_pct")
                    if isinstance(slippage, (int, float)):
                        details.append(f"slippage {float(slippage):.2%}")
                    average_price = liquidity.get("average_price")
                    if isinstance(average_price, (int, float)):
                        details.append(f"avg {float(average_price):,.2f}")
                    source = liquidity.get("source")
                    if isinstance(source, str) and source:
                        details.append(f"source {source}")
                    if details:
                        lines.append("      Liquidity: " + ", ".join(details))
                    warnings = list(position.liquidity_warnings)
                    warning_entries = liquidity.get("warnings")
                    if isinstance(warning_entries, Iterable):
                        warnings.extend([str(item) for item in warning_entries if isinstance(item, str)])
                    if warnings:
                        unique = list(dict.fromkeys(warnings))
                        lines.append("      Liquidity warnings: " + ", ".join(unique))
        else:
            lines.append("    No open positions.")
        lines.append("")

    if scenario_results:
        lines.append("Scenario analysis")
        lines.append("-" * 80)
        for result in scenario_results:
            scenario = result.scenario
            identifier = scenario.name
            if scenario.id and scenario.id.lower() != scenario.name.lower():
                identifier = f"{identifier} [{scenario.id}]"
            lines.append(identifier)
            if scenario.description:
                lines.append(f"  {scenario.description}")
            if scenario.shocks:
                shocks_summary = ", ".join(
                    f"{shock.symbol}: {_format_pct(shock.price_pct)}"
                    for shock in scenario.shocks
                )
                lines.append(f"  Shocks: {shocks_summary}")
            portfolio = result.portfolio
            lines.append(
                "  "
                + f"Portfolio PnL: {_format_currency(portfolio.pnl)} | "
                + f"Balance: {_format_currency(portfolio.balance_after)} "
                + f"(from {_format_currency(portfolio.balance_before)})"
            )
            lines.append(
                "  "
                + f"Gross exposure: {_format_currency(portfolio.gross_exposure)} "
                + f"({_format_pct(portfolio.gross_exposure_pct)})"
            )
            lines.append(
                "  "
                + f"Net exposure: {_format_currency(portfolio.net_exposure)} "
                + f"({_format_pct(portfolio.net_exposure_pct)})"
            )
            top_symbols = list(portfolio.symbols)[:3]
            if top_symbols:
                lines.append("  Top exposures:")
                for symbol in top_symbols:
                    lines.append(
                        "    "
                        + f"{symbol.symbol}: gross {_format_currency(symbol.gross_notional)} "
                        + f"({_format_pct(symbol.gross_pct)}) net {_format_currency(symbol.net_notional)} "
                        + f"({_format_pct(symbol.net_pct)}) pnl {_format_currency(symbol.pnl)}"
                    )
            lines.append("")

    lines.append("Alerts")
    lines.append("-" * 80)
    if alerts:
        for item in alerts:
            lines.append(f"• {item}")
    else:
        lines.append("No active alerts. All monitored metrics are within thresholds.")
    lines.append("")

    lines.append("Policies")
    lines.append("-" * 80)
    evaluations = (
        list(policy_summary.get("evaluations", []))
        if isinstance(policy_summary, Mapping)
        else []
    )
    if not evaluations:
        lines.append("No automated risk policies are configured.")
    else:
        for evaluation in evaluations:
            name = str(evaluation.get("name", "Unnamed policy"))
            status_bits: List[str] = []
            if evaluation.get("triggered"):
                status_bits.append("ACTIVE")
            else:
                status_bits.append("idle")
            if evaluation.get("cooldown_active"):
                status_bits.append("cooldown")
            if evaluation.get("override_active"):
                status_bits.append("override")
            status = ", ".join(status_bits)
            lines.append(f"• {name} [{status}]")
            description = evaluation.get("description")
            if description:
                lines.append(f"    {description}")
            metric = evaluation.get("metric")
            operator = evaluation.get("operator")
            threshold_value = _format_simple_number(
                _safe_float(evaluation.get("threshold"))
            )
            current_value = _format_simple_number(
                _safe_float(evaluation.get("value"))
            )
            lines.append(
                f"    Metric: {metric} {operator} {threshold_value} | current {current_value}"
            )
            actions = evaluation.get("actions", [])
            if isinstance(actions, Iterable):
                for action in actions:
                    if not isinstance(action, Mapping):
                        continue
                    action_type = action.get("type", "action")
                    action_status = action.get("status", "idle")
                    action_message = action.get("message")
                    suffix = f" – {action_message}" if action_message else ""
                    lines.append(
                        f"    - {action_type} [{action_status}]{suffix}"
                    )
            manual_override = evaluation.get("manual_override")
            if isinstance(manual_override, Mapping) and manual_override.get("allowed"):
                state = "active" if manual_override.get("active") else "available"
                lines.append(f"    Manual override {state}")
                instructions = manual_override.get("instructions")
                if instructions:
                    lines.append(f"      {instructions}")
    lines.append("")

    pending_actions = (
        list(policy_summary.get("pending_actions", []))
        if isinstance(policy_summary, Mapping)
        else []
    )
    if pending_actions:
        lines.append("Pending policy actions")
        lines.append("-" * 80)
        for pending in pending_actions:
            if not isinstance(pending, Mapping):
                continue
            policy_name = pending.get("policy", "Unknown policy")
            message = pending.get("message") or "Awaiting operator confirmation"
            lines.append(f"• {policy_name}: {message}")
        lines.append("")

    if notifications:
        lines.append("Notification channels")
        lines.append("-" * 80)
        for channel in notifications:
            lines.append(f"• {channel}")
    else:
        lines.append("No notification channels configured.")

    lines.append("=" * 80)
    return "\n".join(lines)


def run_dashboard(config_path: Path) -> str:
    snapshot = load_snapshot(config_path)
    return build_dashboard(snapshot)


def build_dashboard(
    snapshot: Dict[str, Any],
    *,
    scenario_results: Optional[Sequence[ScenarioResult]] = None,
) -> str:
    generated_at, accounts, thresholds, notifications = parse_snapshot(snapshot)
    alerts = evaluate_alerts(accounts, thresholds)
    account_messages = snapshot.get("account_messages", {}) if isinstance(snapshot, Mapping) else {}

    policy_summary = None
    if isinstance(snapshot, Mapping):
        policy_summary = _normalise_policy_summary(snapshot.get("policies"))

    return render_dashboard(
        generated_at,
        accounts,
        alerts,
        notifications,
        account_messages=account_messages,

        policy_summary=policy_summary,

        scenario_results=scenario_results,

    )


def main(argv: Optional[Sequence[str]] = None) -> int:
    parser = argparse.ArgumentParser(description="Render the risk management dashboard")
    parser.add_argument(
        "--config",
        type=Path,
        default=Path(__file__).with_name("dashboard_config.json"),
        help="Path to the JSON snapshot used for the dashboard.",
    )
    parser.add_argument(
        "--realtime-config",
        type=Path,
        default=None,
        help="Path to a realtime configuration file. Overrides --config when provided.",
    )
    parser.add_argument(
        "--interval",
        type=float,
        default=0.0,
        help="Refresh interval in seconds. Set to >0 to continuously monitor the file.",
    )
    parser.add_argument(
        "--iterations",
        type=int,
        default=1,
        help="Number of times to render the dashboard when --interval is set. Use 0 to loop indefinitely.",
    )
    parser.add_argument(
        "--custom-endpoints",
        help=(
            "Override custom endpoint behaviour. Provide a JSON file path to reuse the same "
            "proxy configuration as the trading system, 'auto' to enable auto-discovery, or 'none' to "
            "disable overrides."
        ),
    )
    parser.add_argument(
        "--scenario",
        action="append",
        dest="scenario_names",
        help=(
            "Name or ID of a configured scenario to evaluate. Repeat to include multiple scenarios."
        ),
    )
    parser.add_argument(
        "--shock",
        action="append",
        dest="shocks",
        metavar="SYMBOL:PCT",
        help=(
            "Ad-hoc price shock expressed as a decimal percentage. Example: --shock BTCUSDT:-0.10"
        ),
    )

    args = parser.parse_args(list(argv) if argv is not None else None)

    if args.interval < 0:
        parser.error("--interval must be >= 0")
    if args.iterations < 0:
        parser.error("--iterations must be >= 0")

    try:
        return asyncio.run(_run_cli(args))
    except FileNotFoundError:
        parser.error(f"Snapshot file not found: {args.config}")
    except json.JSONDecodeError as exc:
        parser.error(f"Snapshot file is not valid JSON: {exc}")
    except ValueError as exc:
        parser.error(str(exc))
    return 1


async def _run_cli(args: argparse.Namespace) -> int:
    from .services import RiskService

    realtime_service: Optional[RiskService] = None
    configured_scenarios: Sequence[Scenario] = []
    if args.realtime_config:
        realtime_config = load_realtime_config(Path(args.realtime_config))
        override = args.custom_endpoints
        if override is not None:
            override_normalized = override.strip()
            if not override_normalized:
                realtime_config.custom_endpoints = None
            else:
                lowered = override_normalized.lower()
                if lowered in {"none", "off", "disable"}:
                    realtime_config.custom_endpoints = CustomEndpointSettings(
                        path=None, autodiscover=False
                    )
                elif lowered in {"auto", "autodiscover", "default"}:
                    realtime_config.custom_endpoints = CustomEndpointSettings(
                        path=None, autodiscover=True
                    )
                else:
                    realtime_config.custom_endpoints = CustomEndpointSettings(
                        path=override_normalized, autodiscover=False
                    )
        configured_scenarios = list(realtime_config.scenarios)
        realtime_service = RiskService.from_config(realtime_config)
        logger.info("Starting realtime dashboard using %s", args.realtime_config)

    try:
        selected_configured = _select_configured_scenarios(
            configured_scenarios,
            getattr(args, "scenario_names", None),
        )
        ad_hoc = _parse_ad_hoc_scenario(getattr(args, "shocks", None))
        scenarios_to_run: List[Scenario] = list(selected_configured)
        if ad_hoc is not None:
            scenarios_to_run.append(ad_hoc)
        simulate = None
        if scenarios_to_run:
            from .stress import simulate_scenarios

            simulate = simulate_scenarios

        iteration = 0
        while True:
            if realtime_service is not None:
                snapshot = await realtime_service.fetch_snapshot()
            else:
                snapshot = load_snapshot(Path(args.config))
            scenario_results: Sequence[ScenarioResult] = []
            if simulate is not None:
                scenario_results = simulate(snapshot, scenarios_to_run)
            dashboard = build_dashboard(snapshot, scenario_results=scenario_results)
            print(dashboard)
            iteration += 1
            if args.iterations and iteration >= args.iterations:
                break
            if args.interval == 0:
                break
            await asyncio.sleep(args.interval)
        return 0
    finally:
        if realtime_service is not None:
            await realtime_service.close()


if __name__ == "__main__":
    sys.exit(main())
<|MERGE_RESOLUTION|>--- conflicted
+++ resolved
@@ -351,7 +351,7 @@
 
     accounts: List[Account] = []
     accounts_raw = data.get("accounts", [])
-<<<<<<< HEAD
+
 
     if isinstance(accounts_raw, Mapping):
         accounts_iterable: Iterable[Any] = accounts_raw.values()
@@ -368,12 +368,12 @@
         accounts_iterable = []
 
     for index, raw_account in enumerate(accounts_iterable):
-=======
+
     if not isinstance(accounts_raw, Iterable):
         accounts_raw = []
 
     for index, raw_account in enumerate(accounts_raw):
->>>>>>> 309e28a6
+
         if not isinstance(raw_account, Mapping):
             logger.warning(
                 "Skipping account at index %s because entry is not a mapping: %r",
