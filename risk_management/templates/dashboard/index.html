--- conflicted
+++ resolved
@@ -219,7 +219,6 @@
           <p style="color: var(--muted); margin-top: 1rem;">No active exposures.</p>
         {% endif %}
       </section>
-<<<<<<< HEAD
 
       <section class="card" data-policy-overview>
         <div style="display: flex; justify-content: space-between; align-items: center; gap: 1rem; flex-wrap: wrap;">
@@ -340,7 +339,7 @@
           {% endif %}
         </div>
       </section>
-=======
+
       {% if snapshot.scenarios %}
         <section class="card" data-scenarios>
           <h2 style="margin-bottom: 0.5rem;">Scenario analysis</h2>
@@ -424,7 +423,6 @@
           </div>
         </section>
       {% endif %}
->>>>>>> 7e574d80
     </div>
 
     <div class="page-section" data-page-section="accounts" hidden>
