--- conflicted
+++ resolved
@@ -22,10 +22,7 @@
       }
     ]
   },
-<<<<<<< HEAD
-=======
 
->>>>>>> 2e782167
   "accounts": [
     {
       "name": "Binance Futures",
