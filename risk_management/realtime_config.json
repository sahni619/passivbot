--- conflicted
+++ resolved
@@ -57,7 +57,7 @@
     "max_drawdown_pct": 0.25,
     "loss_threshold_pct": -0.08
   },
-<<<<<<< HEAD
+  
   "policies": [
     {
       "name": "Portfolio drawdown escalation",
@@ -120,7 +120,7 @@
         "instructions": "Escalate to exchange coverage before overriding the balance floor.",
         "expires_after_seconds": 7200
       }
-=======
+
   "scenarios": [
     {
       "id": "btc_minus_10",
@@ -137,7 +137,6 @@
       "shocks": [
         {"symbol": "ETHUSDT", "price_pct": -0.15}
       ]
->>>>>>> 7e574d80
     }
   ],
   "email": {
