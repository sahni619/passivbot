--- conflicted
+++ resolved
@@ -278,11 +278,11 @@
     debug_api_payloads: bool = False
     reports_dir: Optional[Path] = None
     grafana: Optional[GrafanaConfig] = None
-<<<<<<< HEAD
+
     policies: List[PolicyConfig] = field(default_factory=list)
-=======
+
     audit: Optional[AuditSettings] = None
->>>>>>> 7e574d80
+
 
 
 def _load_json(path: Path) -> Dict[str, Any]:
@@ -1239,13 +1239,11 @@
         reports_dir=reports_dir,
         grafana=grafana_settings,
         account_messages=account_messages,
-<<<<<<< HEAD
+
         policies=policies,
-=======
 
         audit=audit_settings,
 
         scenarios=scenarios,
 
->>>>>>> 7e574d80
     )