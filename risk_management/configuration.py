--- conflicted
+++ resolved
@@ -182,12 +182,12 @@
     enabled: bool = True
     debug_api_payloads: bool = False
     use_custom_endpoints: Optional[bool] = None
-<<<<<<< HEAD
+
     counterparty_rating: Optional[str] = None
     exposure_limits: Dict[str, float] = field(default_factory=dict)
-=======
+
     liquidity: LiquiditySettings = field(default_factory=LiquiditySettings)
->>>>>>> 15b32db1
+
 
 
 @dataclass()
@@ -981,7 +981,7 @@
                 ) from exc
             use_custom_endpoints_pref = account_pref
 
-<<<<<<< HEAD
+
         rating_raw = raw.get("counterparty_rating")
         rating = str(rating_raw).strip() if rating_raw not in (None, "") else None
 
@@ -991,13 +991,13 @@
             raise type(exc)(
                 f"Account '{raw.get('name')}' has invalid exposure limit configuration: {exc}"
             ) from exc
-=======
+
         liquidity_settings = _parse_liquidity_settings(
             raw.get("liquidity"),
             defaults=liquidity_defaults,
             description=f"Account '{raw.get('name', exchange)}' liquidity settings",
         )
->>>>>>> 15b32db1
+
 
         account = AccountConfig(
             name=str(raw.get("name", exchange)),
@@ -1010,12 +1010,12 @@
             enabled=bool(raw.get("enabled", True)),
             debug_api_payloads=debug_api_payloads,
             use_custom_endpoints=use_custom_endpoints_pref,
-<<<<<<< HEAD
+
             counterparty_rating=rating,
             exposure_limits=exposure_limits,
-=======
+
             liquidity=liquidity_settings,
->>>>>>> 15b32db1
+
         )
         accounts.append(account)
         if debug_api_payloads:
