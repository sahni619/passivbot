--- conflicted
+++ resolved
@@ -42,7 +42,7 @@
     return configurator
 
 
-<<<<<<< HEAD
+
 def _ensure_logger_level(logger: logging.Logger, level: int) -> None:
     """Ensure ``logger`` and its handlers are set to at most ``level``."""
 
@@ -192,8 +192,7 @@
     config_path: Optional[Path] = None
 
 
-=======
->>>>>>> 4254372a
+
 def _load_json(path: Path) -> Dict[str, Any]:
     """Return parsed JSON payload from ``path`` with helpful error messages."""
 
