--- conflicted
+++ resolved
@@ -963,18 +963,18 @@
                     available_message = f" Available api_key_id values in {api_keys_source}: {available_ids}."
                 elif available_ids != "none":
                     available_message = f" Available api_key_id values: {available_ids}."
-<<<<<<< HEAD
+
                 suggestion = _suggest_api_key_id(api_key_id, api_keys)
                 suggestion_message = f" Did you mean '{suggestion}'?" if suggestion else ""
                 raise ValueError(
                     f"Account '{raw.get('name')}' references unknown api_key_id '{api_key_id}'."
                     + available_message
                     + suggestion_message
-=======
+
                 raise ValueError(
                     f"Account '{raw.get('name')}' references unknown api_key_id '{api_key_id}'."
                     + available_message
->>>>>>> 65a96726
+
                 )
             key_payload = api_keys[api_key_id]
             if not exchange:
