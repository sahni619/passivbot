"""Utilities for loading realtime risk management configuration files."""

from __future__ import annotations

import importlib
import importlib.util
import json
import logging
from dataclasses import dataclass, field, replace
from functools import lru_cache
from pathlib import Path
from typing import (
    Any,
    Callable,
    Dict,
    Iterable,
    List,
    Mapping,
    MutableMapping,
    Optional,
    Set,
)


from .audit import (
    AuditSettings,
    AuditS3Settings,
    AuditSyslogSettings,
    DEFAULT_REDACT_FIELDS,
    get_audit_logger,
)

from .domain.models import Scenario, ScenarioShock



logger = logging.getLogger(__name__)


def _debug_to_logging_level(debug_level: int) -> int:
    """Translate Passivbot debug level values into logging module levels."""

    if debug_level <= 0:
        return logging.WARNING
    if debug_level == 1:
        return logging.INFO
    return logging.DEBUG


def _resolve_passivbot_logging_configurator() -> Optional[Callable[..., Any]]:
    """Return Passivbot's logging configurator when the package is available."""

    return _cached_passivbot_logging_configurator()


@lru_cache(maxsize=1)
def _cached_passivbot_logging_configurator() -> Optional[Callable[..., Any]]:
    spec = importlib.util.find_spec("logging_setup")
    if spec is None:  # pragma: no cover - Passivbot package missing in unit tests
        return None
    module = importlib.import_module("logging_setup")
    configurator = getattr(module, "configure_logging", None)
    if not callable(configurator):  # pragma: no cover - defensive guard
        return None
    return configurator


def _ensure_logger_level(logger: logging.Logger, level: int) -> None:
    """Ensure ``logger`` and its handlers are set to at most ``level``."""

    if logger.level in {logging.NOTSET} or logger.level > level:
        logger.setLevel(level)
    for handler in logger.handlers:
        if handler.level in {logging.NOTSET} or handler.level > level:
            handler.setLevel(level)


def _configure_default_logging(debug_level: int = 1) -> bool:
    """Provision Passivbot-style logging and enforce sensible defaults."""

    root_logger = logging.getLogger()
    already_configured = bool(root_logger.handlers)

    if not already_configured:
        configurator = _resolve_passivbot_logging_configurator()
        if configurator is not None:
            configurator(debug=debug_level)
        else:
            logging.basicConfig(level=_debug_to_logging_level(debug_level))

    desired_level = _debug_to_logging_level(debug_level)
    _ensure_logger_level(root_logger, desired_level)
    risk_logger = logging.getLogger("risk_management")
    _ensure_logger_level(risk_logger, desired_level)

    return not already_configured


def _ensure_debug_logging_enabled() -> None:
    """Raise logging verbosity when debug API payloads are requested."""

    _configure_default_logging(debug_level=2)

    root_logger = logging.getLogger()
    risk_logger = logging.getLogger("risk_management")
    _ensure_logger_level(root_logger, logging.DEBUG)
    _ensure_logger_level(risk_logger, logging.DEBUG)


def _coerce_bool(value: Any, default: bool = False) -> bool:
    """Return a boolean for ``value`` supporting common string representations."""

    if value is None:
        return default
    if isinstance(value, bool):
        return value
    if isinstance(value, (int, float)):
        return bool(value)
    if isinstance(value, str):
        lowered = value.strip().lower()
        if lowered in {"", "default", "auto"}:
            return default
        if lowered in {"1", "true", "yes", "on", "enabled", "enable"}:
            return True
        if lowered in {"0", "false", "no", "off", "disabled", "disable"}:
            return False
    return bool(value)


def _parse_use_custom_endpoints(value: Any) -> Optional[bool]:
    """Return an optional boolean describing custom endpoint preferences."""

    if value is None:
        return None
    if isinstance(value, bool):
        return value
    if isinstance(value, (int, float)):
        return bool(value)
    if isinstance(value, str):
        lowered = value.strip().lower()
        if lowered in {"", "default", "auto", "inherit"}:
            return None
        if lowered in {"1", "true", "yes", "on", "enable", "enabled", "force"}:
            return True
        if lowered in {"0", "false", "no", "off", "disable", "disabled", "none"}:
            return False
        raise ValueError(
            "must be one of: auto, inherit, default, true, false, yes, no, on, off, enable, disable"
        )
    raise ValueError("custom endpoint preference must be a boolean or string value")


@dataclass()
class CustomEndpointSettings:
    """Settings controlling how custom endpoint overrides are loaded."""

    path: Optional[str] = None
    autodiscover: bool = True


@dataclass()
class LiquiditySettings:
    """Controls order-book collection and liquidity analytics."""

    fetch_order_book: bool = True
    depth: int = 25
    fallback_mode: str = "ticker"
    slippage_warning_pct: float = 0.02


@dataclass()
class AccountConfig:
    """Configuration for a single exchange account."""

    name: str
    exchange: str
    settle_currency: str = "USDT"
    api_key_id: Optional[str] = None
    credentials: Dict[str, Any] = field(default_factory=dict)
    symbols: Optional[List[str]] = None
    params: Dict[str, Any] = field(default_factory=dict)
    enabled: bool = True
    debug_api_payloads: bool = False
    use_custom_endpoints: Optional[bool] = None
    liquidity: LiquiditySettings = field(default_factory=LiquiditySettings)


@dataclass()
class AuthConfig:
    """Settings for session authentication in the web dashboard."""

    secret_key: str
    users: Mapping[str, str]
    session_cookie_name: str = "risk_dashboard_session"
    https_only: bool = True


@dataclass()
class EmailSettings:
    """SMTP configuration used to dispatch alert emails."""

    host: str
    port: int = 587
    username: Optional[str] = None
    password: Optional[str] = None
    use_tls: bool = True
    use_ssl: bool = False
    sender: Optional[str] = None


@dataclass()
class GrafanaDashboardConfig:
    """Description of a Grafana dashboard or panel to embed."""

    title: str
    url: str
    description: Optional[str] = None
    height: Optional[int] = None


@dataclass()
class GrafanaConfig:
    """Settings for embedding Grafana dashboards in the web UI."""

    dashboards: List[GrafanaDashboardConfig] = field(default_factory=list)
    default_height: int = 600
    theme: str = "dark"
    base_url: Optional[str] = None


@dataclass()
class PolicyTriggerConfig:
    """Trigger definition describing when a policy should activate."""

    type: str
    metric: str
    operator: str
    value: float
    cooldown_seconds: Optional[int] = None
    lookback_seconds: Optional[int] = None


@dataclass()
class PolicyActionConfig:
    """Action executed when a policy fires."""

    type: str
    message: Optional[str] = None
    channels: List[str] = field(default_factory=list)
    severity: str = "info"
    requires_confirmation: bool = False
    confirmation_key: Optional[str] = None
    subject: Optional[str] = None


@dataclass()
class ManualOverrideConfig:
    """Describe how a policy can be manually overridden."""

    allowed: bool = False
    instructions: Optional[str] = None
    expires_after_seconds: Optional[int] = None


@dataclass()
class PolicyConfig:
    """Structured policy definition used by the realtime evaluator."""

    name: str
    trigger: PolicyTriggerConfig
    actions: List[PolicyActionConfig] = field(default_factory=list)
    description: Optional[str] = None
    manual_override: Optional[ManualOverrideConfig] = None


@dataclass()
class RealtimeConfig:
    """Top level realtime configuration."""

    accounts: List[AccountConfig]
    alert_thresholds: Dict[str, float] = field(default_factory=dict)
    notification_channels: List[str] = field(default_factory=list)
    auth: Optional[AuthConfig] = None
    account_messages: Dict[str, str] = field(default_factory=dict)
    scenarios: List[Scenario] = field(default_factory=list)
    custom_endpoints: Optional[CustomEndpointSettings] = None
    email: Optional[EmailSettings] = None
    config_root: Optional[Path] = None
    debug_api_payloads: bool = False
    reports_dir: Optional[Path] = None
    grafana: Optional[GrafanaConfig] = None
    liquidity: LiquiditySettings = field(default_factory=LiquiditySettings)

    policies: List[PolicyConfig] = field(default_factory=list)

    audit: Optional[AuditSettings] = None



def _load_json(path: Path) -> Dict[str, Any]:
    """Return parsed JSON payload from ``path`` with helpful error messages."""

    try:
        return json.loads(path.read_text(encoding="utf-8"))
    except FileNotFoundError as exc:
        raise FileNotFoundError(f"Configuration file not found: {path}") from exc
    except json.JSONDecodeError as exc:
        raise ValueError(f"Invalid JSON in configuration file {path}: {exc}") from exc


def _ensure_mapping(payload: Any, *, description: str) -> MutableMapping[str, Any]:
    """Return ``payload`` when it is a mapping, otherwise raise ``TypeError``."""

    if isinstance(payload, MutableMapping):
        return payload
    if isinstance(payload, Mapping):
        return dict(payload)
    raise TypeError(
        f"{description} must be a JSON object, not {type(payload).__name__}."
    )


def _resolve_path_relative_to(base: Path, candidate: Any) -> Path:
    """Return an absolute path for ``candidate`` relative to ``base`` when required."""

    path = Path(str(candidate)).expanduser()
    if not path.is_absolute():
        path = (base / path).resolve()
    else:
        path = path.resolve()
    return path


def _parse_liquidity_settings(
    payload: Any,
    *,
    defaults: Optional[LiquiditySettings] = None,
    description: str = "Liquidity settings",
) -> LiquiditySettings:
    """Return merged :class:`LiquiditySettings` applying overrides from ``payload``."""

    settings = replace(defaults) if defaults is not None else LiquiditySettings()
    if payload is None:
        return settings
    if not isinstance(payload, Mapping):
        raise TypeError(f"{description} must be provided as an object")

    fetch_order_book = _coerce_bool(
        payload.get("fetch_order_book"), settings.fetch_order_book
    )
    settings.fetch_order_book = fetch_order_book

    depth_raw = payload.get("depth")
    if depth_raw is not None:
        try:
            depth = int(depth_raw)
        except (TypeError, ValueError) as exc:
            raise ValueError(f"{description} depth must be a positive integer") from exc
        if depth <= 0:
            raise ValueError(f"{description} depth must be greater than zero")
        settings.depth = depth

    fallback_raw = payload.get("fallback_mode")
    if fallback_raw is None:
        fallback_raw = payload.get("fallback")
    if fallback_raw is not None:
        fallback_normalised = str(fallback_raw).strip().lower()
        fallback_aliases = {
            "ticker": "ticker",
            "tickers": "ticker",
            "book": "ticker",
            "order_book": "ticker",
            "mark": "mark",
            "mark_price": "mark",
            "none": "none",
            "off": "none",
            "disabled": "none",
        }
        if fallback_normalised not in fallback_aliases:
            raise ValueError(
                f"{description} fallback must be one of: ticker, mark, none"
            )
        settings.fallback_mode = fallback_aliases[fallback_normalised]

    warning_raw = payload.get("slippage_warning_pct")
    if warning_raw is not None:
        try:
            warning_value = float(warning_raw)
        except (TypeError, ValueError) as exc:
            raise ValueError(
                f"{description} slippage_warning_pct must be a numeric value"
            ) from exc
        if warning_value <= 0:
            raise ValueError(
                f"{description} slippage_warning_pct must be greater than zero"
            )
        settings.slippage_warning_pct = warning_value

    return settings


def _normalise_credentials(data: Mapping[str, Any]) -> Dict[str, Any]:
    """Normalise credential keys to ccxt's expected names."""

    key_aliases = {
        "key": "apiKey",
        "apikey": "apiKey",
        "api_key": "apiKey",
        "api-key": "apiKey",
        "secret": "secret",
        "secret_key": "secret",
        "secretkey": "secret",
        "secret-key": "secret",
        "apisecret": "secret",
        "api_secret": "secret",
        "api-secret": "secret",
        "password": "password",
        "passphrase": "password",
        "pass_phrase": "password",
        "pass-phrase": "password",
        "uid": "uid",
        "user_id": "uid",
        "wallet_address": "walletAddress",
        "walletaddress": "walletAddress",
        "private_key": "privateKey",
        "privatekey": "privateKey",
        "ccxt_config": "ccxt",
        "ccxtconfig": "ccxt",
    }
    normalised: Dict[str, Any] = {}
    for raw_key, value in data.items():
        if value is None:
            continue
        if isinstance(value, str):
            value = value.strip()
            if value == "":
                continue
        key_lookup = raw_key.lower().replace(" ", "").replace("-", "_")
        key = key_aliases.get(key_lookup, raw_key)
        if key == "exchange":
            # ``exchange`` is metadata in api key files and should not be
            # treated as authentication input for ccxt clients.
            continue
        if key in {"headers", "options"} and isinstance(value, Mapping):
            existing = normalised.setdefault(key, {})
            existing.update(value)
            continue
        normalised[key] = value
    return normalised


def _merge_credentials(
    primary: Mapping[str, Any], secondary: Mapping[str, Any]
) -> Dict[str, Any]:
    merged = _normalise_credentials(secondary)
    primary_normalised = _normalise_credentials(primary)
    for key, value in primary_normalised.items():
        if key in {"headers", "options"} and isinstance(value, Mapping):
            existing = merged.setdefault(key, {})
            existing.update(value)
        else:
            merged[key] = value
    return merged


def _iter_candidate_roots(config_root: Optional[Path]) -> Iterable[Path]:
    """Yield directories to inspect when auto-discovering shared files."""

    module_root = Path(__file__).resolve().parent
    repository_root = module_root.parent

    bases = [config_root, Path.cwd(), module_root, repository_root]

    seen: Set[Path] = set()
    for base in bases:
        if base is None:
            continue
        try:
            resolved = base.resolve()
        except FileNotFoundError:
            continue
        if resolved in seen:
            continue
        seen.add(resolved)
        yield resolved
        for parent in resolved.parents:
            if parent in seen:
                continue
            seen.add(parent)
            yield parent


def _discover_api_keys_path(config_root: Optional[Path]) -> Optional[Path]:
    """Return the first ``api-keys.json`` found relative to common roots."""

    for root in _iter_candidate_roots(config_root):
        candidate = root / "api-keys.json"
        if candidate.is_file():
            return candidate
    return None


def _parse_custom_endpoints(settings: Any) -> Optional[CustomEndpointSettings]:
    """Return structured custom endpoint settings from ``settings``."""

    if settings is None:
        return None
    if isinstance(settings, Mapping):
        path_raw = settings.get("path")
        path = str(path_raw).strip() if path_raw not in (None, "") else None
        autodiscover = bool(settings.get("autodiscover", True))
        return CustomEndpointSettings(path=path or None, autodiscover=autodiscover)
    value = str(settings).strip()
    if not value:
        return None
    lowered = value.lower()
    if lowered in {"none", "off", "disable"}:
        return CustomEndpointSettings(path=None, autodiscover=False)
    return CustomEndpointSettings(path=value, autodiscover=False)


def _parse_email_settings(settings: Any) -> Optional[EmailSettings]:
    """Return SMTP settings when provided in the realtime configuration."""

    if settings is None:
        return None
    if not isinstance(settings, Mapping):
        raise TypeError(
            "Email settings must be provided as an object in the configuration file."
        )

    host_raw = settings.get("host")
    if not host_raw or not str(host_raw).strip():
        raise ValueError("Email settings must include a non-empty 'host'.")
    host = str(host_raw).strip()

    port_raw = settings.get("port", 587)
    try:
        port = int(port_raw)
    except (TypeError, ValueError) as exc:
        raise ValueError("Email settings 'port' must be an integer.") from exc

    username = settings.get("username")
    password = settings.get("password")
    sender = settings.get("sender")
    use_tls = _coerce_bool(settings.get("use_tls"), True)
    use_ssl = _coerce_bool(settings.get("use_ssl"), False)

    return EmailSettings(
        host=host,
        port=port,
        username=str(username).strip() if username not in (None, "") else None,
        password=str(password).strip() if password not in (None, "") else None,
        sender=str(sender).strip() if sender not in (None, "") else None,
        use_tls=use_tls,
        use_ssl=use_ssl,
    )


def _parse_grafana_config(settings: Any) -> Optional[GrafanaConfig]:
    """Return Grafana embedding settings from ``settings``."""

    if settings is None:
        return None
    if not isinstance(settings, Mapping):
        raise TypeError(
            "Grafana settings must be provided as an object in the configuration file."
        )

    dashboards_raw = settings.get("dashboards")
    if dashboards_raw in (None, []):
        return None
    if not isinstance(dashboards_raw, Iterable):
        raise TypeError(
            "Grafana 'dashboards' must be an array of dashboard definitions."
        )

    dashboards: List[GrafanaDashboardConfig] = []
    for entry in dashboards_raw:
        if not isinstance(entry, Mapping):
            raise TypeError(
                "Each Grafana dashboard entry must be an object with at least a title and url."
            )
        url_raw = entry.get("url")
        if not url_raw or not str(url_raw).strip():
            raise ValueError("Grafana dashboard entries require a non-empty 'url'.")
        title_raw = entry.get("title", "Grafana dashboard")
        description_raw = entry.get("description")
        height_raw = entry.get("height")

        height: Optional[int] = None
        if height_raw not in (None, ""):
            try:
                height = int(height_raw)
            except (TypeError, ValueError) as exc:
                raise ValueError(
                    "Grafana dashboard 'height' must be an integer when provided."
                ) from exc
            if height <= 0:
                raise ValueError(
                    "Grafana dashboard 'height' must be greater than zero when provided."
                )

        dashboards.append(
            GrafanaDashboardConfig(
                title=str(title_raw).strip() or "Grafana dashboard",
                url=str(url_raw).strip(),
                description=(
                    str(description_raw).strip()
                    if description_raw not in (None, "")
                    else None
                ),
                height=height,
            )
        )

    default_height_raw = settings.get("default_height", 600)
    try:
        default_height = int(default_height_raw)
    except (TypeError, ValueError) as exc:
        raise ValueError("Grafana 'default_height' must be an integer.") from exc
    if default_height <= 0:
        raise ValueError("Grafana 'default_height' must be greater than zero.")

    theme_raw = settings.get("theme", "dark")
    theme = str(theme_raw).strip() or "dark"

    base_url_raw = settings.get("base_url")
    base_url = str(base_url_raw).strip() if base_url_raw not in (None, "") else None

    return GrafanaConfig(
        dashboards=dashboards,
        default_height=default_height,
        theme=theme,
        base_url=base_url,
    )


def _parse_policy_trigger(
    payload: Mapping[str, Any], policy_name: str
) -> PolicyTriggerConfig:
    if not isinstance(payload, Mapping):
        raise TypeError(
            f"Policy '{policy_name}' trigger must be provided as an object."
        )

    trigger_type_raw = payload.get("type", "metric_threshold")
    trigger_type = str(trigger_type_raw).strip() or "metric_threshold"

    metric_raw = payload.get("metric")
    if metric_raw in (None, ""):
        raise ValueError(f"Policy '{policy_name}' trigger requires a 'metric'.")
    metric = str(metric_raw).strip()

    operator_raw = payload.get("operator", ">=")
    operator = str(operator_raw).strip()
    operator_aliases = {
        ">": ">",
        "gt": ">",
        ">=": ">=",
        "gte": ">=",
        "<": "<",
        "lt": "<",
        "<=": "<=",
        "lte": "<=",
        "==": "==",
        "=": "==",
        "eq": "==",
        "!=": "!=",
        "<>": "!=",
        "ne": "!=",
    }
    operator_normalised = operator_aliases.get(operator.lower(), operator)

    value_raw = payload.get("value", payload.get("threshold"))
    if value_raw in (None, ""):
        raise ValueError(f"Policy '{policy_name}' trigger requires a numeric 'value'.")
    try:
        value = float(value_raw)
    except (TypeError, ValueError) as exc:
        raise ValueError(
            f"Policy '{policy_name}' trigger 'value' must be a number."
        ) from exc

    cooldown_raw = payload.get("cooldown_seconds")
    cooldown: Optional[int] = None
    if cooldown_raw not in (None, ""):
        try:
            cooldown = int(cooldown_raw)
        except (TypeError, ValueError) as exc:
            raise ValueError(
                f"Policy '{policy_name}' trigger 'cooldown_seconds' must be an integer."
            ) from exc
        if cooldown < 0:
            raise ValueError(
                f"Policy '{policy_name}' trigger 'cooldown_seconds' must be >= 0."
            )

    lookback_raw = payload.get("lookback_seconds")
    lookback: Optional[int] = None
    if lookback_raw not in (None, ""):
        try:
            lookback = int(lookback_raw)
        except (TypeError, ValueError) as exc:
            raise ValueError(
                f"Policy '{policy_name}' trigger 'lookback_seconds' must be an integer."
            ) from exc
        if lookback <= 0:
            raise ValueError(
                f"Policy '{policy_name}' trigger 'lookback_seconds' must be greater than zero."
            )

    return PolicyTriggerConfig(
        type=trigger_type,
        metric=metric,
        operator=operator_normalised,
        value=float(value),
        cooldown_seconds=cooldown,
        lookback_seconds=lookback,
    )


def _parse_policy_actions(
    payload: Any, policy_name: str
) -> List[PolicyActionConfig]:
    if payload in (None, []):
        return []
    if isinstance(payload, Mapping) or isinstance(payload, (str, bytes)):
        raise TypeError(
            f"Policy '{policy_name}' actions must be provided as an array of objects."
        )

    actions: List[PolicyActionConfig] = []
    for raw in payload:
        if not isinstance(raw, Mapping):
            raise TypeError(
                f"Policy '{policy_name}' action entries must be objects with action configuration fields."
            )
        action_type_raw = raw.get("type", "log")
        action_type = str(action_type_raw).strip().lower() or "log"

        message_raw = raw.get("message")
        message = str(message_raw) if message_raw not in (None, "") else None

        channels_raw = raw.get("channels", [])
        channels: List[str] = []
        if isinstance(channels_raw, str):
            if channels_raw.strip():
                channels = [channels_raw.strip()]
        elif isinstance(channels_raw, Iterable):
            for channel in channels_raw:
                if channel in (None, ""):
                    continue
                channels.append(str(channel).strip())
        elif channels_raw not in (None,):
            raise TypeError(
                f"Policy '{policy_name}' action 'channels' must be an array of strings."
            )

        severity_raw = raw.get("severity", "info")
        severity = str(severity_raw).strip().lower() or "info"

        confirmation_raw = raw.get("requires_confirmation")
        requires_confirmation = _coerce_bool(
            confirmation_raw,
            default=action_type == "require_confirmation",
        )

        confirmation_key_raw = raw.get("confirmation_key")
        confirmation_key = (
            str(confirmation_key_raw).strip()
            if confirmation_key_raw not in (None, "")
            else None
        )

        subject_raw = raw.get("subject")
        subject = str(subject_raw).strip() if subject_raw not in (None, "") else None

        actions.append(
            PolicyActionConfig(
                type=action_type,
                message=message,
                channels=channels,
                severity=severity,
                requires_confirmation=requires_confirmation,
                confirmation_key=confirmation_key,
                subject=subject,
            )
        )

    return actions


def _parse_policy_override(settings: Any, policy_name: str) -> Optional[ManualOverrideConfig]:
    if settings in (None, False, {}):
        return None
    if not isinstance(settings, Mapping):
        raise TypeError(
            f"Policy '{policy_name}' manual_override must be provided as an object."
        )

    allowed = _coerce_bool(settings.get("allowed"), False)
    instructions_raw = settings.get("instructions")
    instructions = (
        str(instructions_raw).strip() if instructions_raw not in (None, "") else None
    )

    expires_raw = settings.get("expires_after_seconds")
    expires: Optional[int] = None
    if expires_raw not in (None, ""):
        try:
            expires = int(expires_raw)
        except (TypeError, ValueError) as exc:
            raise ValueError(
                f"Policy '{policy_name}' manual_override 'expires_after_seconds' must be an integer."
            ) from exc
        if expires <= 0:
            raise ValueError(
                f"Policy '{policy_name}' manual_override 'expires_after_seconds' must be greater than zero."
            )

    if not allowed and instructions is None and expires is None:
        return None

    return ManualOverrideConfig(
        allowed=allowed,
        instructions=instructions,
        expires_after_seconds=expires,
    )


def _parse_policies(payload: Any) -> List[PolicyConfig]:
    if payload in (None, []):
        return []
    if isinstance(payload, Mapping) or isinstance(payload, (str, bytes)):
        raise TypeError(
            "Realtime configuration 'policies' must be an array of policy objects."
        )

    policies: List[PolicyConfig] = []
    seen_names: Set[str] = set()
    for index, entry in enumerate(payload):
        if not isinstance(entry, Mapping):
            raise TypeError(
                "Realtime configuration policy entries must be objects with policy fields."
            )

        name_raw = entry.get("name") or f"Policy {index + 1}"
        name = str(name_raw).strip() or f"Policy {index + 1}"
        if name in seen_names:
            raise ValueError(f"Duplicate policy name '{name}' encountered in configuration.")
        seen_names.add(name)

        description_raw = entry.get("description")
        description = (
            str(description_raw).strip() if description_raw not in (None, "") else None
        )

        trigger_raw = entry.get("trigger")
        if not isinstance(trigger_raw, Mapping):
            raise TypeError(f"Policy '{name}' must include a trigger object.")
        trigger = _parse_policy_trigger(trigger_raw, name)

        actions = _parse_policy_actions(entry.get("actions"), name)
        manual_override = _parse_policy_override(entry.get("manual_override"), name)

        policies.append(
            PolicyConfig(
                name=name,
                description=description,
                trigger=trigger,
                actions=actions,
                manual_override=manual_override,
            )
        )

    return policies


def _parse_accounts(
    accounts_raw: Iterable[Mapping[str, Any]],
    api_keys: Optional[Mapping[str, Mapping[str, Any]]],
    debug_api_payloads_default: bool = False,
    *,
    liquidity_defaults: Optional[LiquiditySettings] = None,
) -> List[AccountConfig]:
    accounts: List[AccountConfig] = []
    debug_requested = False
    for raw in accounts_raw:
        if not isinstance(raw, Mapping):
            raise TypeError(
                "Account entries must be objects with account configuration fields."
            )
        if not raw.get("enabled", True):
            continue
        api_key_id = raw.get("api_key_id")
        credentials: Mapping[str, Any] = raw.get("credentials", {})
        exchange = raw.get("exchange")
        use_custom_endpoints_pref: Optional[bool] = None
        key_payload: Optional[Mapping[str, Any]] = None
        if api_key_id:
            if api_keys is None:
                raise ValueError(
                    f"Account '{raw.get('name')}' references api_key_id '{api_key_id}' but no api key file was provided"
                )
            if api_key_id not in api_keys:
                raise ValueError(
                    f"Account '{raw.get('name')}' references unknown api_key_id '{api_key_id}'"
                )
            key_payload = api_keys[api_key_id]
            if not exchange:
                exchange = key_payload.get("exchange")
            credentials = _merge_credentials(credentials, key_payload)
            key_pref_raw = key_payload.get("use_custom_endpoints") if isinstance(key_payload, Mapping) else None
            if key_pref_raw is not None:
                try:
                    key_pref = _parse_use_custom_endpoints(key_pref_raw)
                except ValueError as exc:
                    raise ValueError(
                        f"API key '{api_key_id}' has invalid 'use_custom_endpoints' value: {exc}"
                    ) from exc
                if key_pref is not None:
                    use_custom_endpoints_pref = key_pref
        else:
            credentials = _normalise_credentials(credentials)
        if not exchange:
            raise ValueError(
                f"Account '{raw.get('name')}' must specify an exchange either directly or via the api key entry."
            )
        debug_api_payloads = _coerce_bool(
            raw.get("debug_api_payloads"), debug_api_payloads_default
        )

        credentials_dict = dict(credentials)
        embedded_pref_raw = credentials_dict.pop("use_custom_endpoints", None)
        if embedded_pref_raw is not None:
            try:
                embedded_pref = _parse_use_custom_endpoints(embedded_pref_raw)
            except ValueError as exc:
                raise ValueError(
                    f"Account '{raw.get('name')}' has invalid credential 'use_custom_endpoints' value: {exc}"
                ) from exc
            if embedded_pref is not None:
                use_custom_endpoints_pref = embedded_pref

        account_pref_raw = raw.get("use_custom_endpoints")
        if account_pref_raw is not None:
            try:
                account_pref = _parse_use_custom_endpoints(account_pref_raw)
            except ValueError as exc:
                raise ValueError(
                    f"Account '{raw.get('name')}' has invalid 'use_custom_endpoints' value: {exc}"
                ) from exc
            use_custom_endpoints_pref = account_pref

        liquidity_settings = _parse_liquidity_settings(
            raw.get("liquidity"),
            defaults=liquidity_defaults,
            description=f"Account '{raw.get('name', exchange)}' liquidity settings",
        )

        account = AccountConfig(
            name=str(raw.get("name", exchange)),
            exchange=str(exchange),
            settle_currency=str(raw.get("settle_currency", "USDT")),
            api_key_id=api_key_id,
            credentials=credentials_dict,
            symbols=list(raw.get("symbols") or []) or None,
            params=dict(raw.get("params", {})),
            enabled=bool(raw.get("enabled", True)),
            debug_api_payloads=debug_api_payloads,
            use_custom_endpoints=use_custom_endpoints_pref,
            liquidity=liquidity_settings,
        )
        accounts.append(account)
        if debug_api_payloads:
            debug_requested = True
    if debug_requested:
        _ensure_debug_logging_enabled()
    return accounts


def _parse_auth(auth_raw: Optional[Mapping[str, Any]]) -> Optional[AuthConfig]:
    if not auth_raw:
        return None
    secret_key = auth_raw.get("secret_key")
    if not secret_key:
        raise ValueError("Authentication configuration requires a 'secret_key'.")
    users_raw = auth_raw.get("users")
    if not users_raw:
        raise ValueError(
            "Authentication configuration requires at least one user entry."
        )
    if isinstance(users_raw, Mapping):
        users = {
            str(username): str(password) for username, password in users_raw.items()
        }
    else:
        users = {}
        for entry in users_raw:
            if not isinstance(entry, Mapping):
                raise TypeError(
                    "Authentication 'users' entries must be objects with 'username' and 'password_hash'."
                )
            username = entry.get("username")
            password_hash = entry.get("password_hash")
            if not username or not password_hash:
                raise ValueError(
                    "Authentication 'users' entries must include both 'username' and 'password_hash'."
                )
            users[str(username)] = str(password_hash)
    session_cookie = str(auth_raw.get("session_cookie_name", "risk_dashboard_session"))
    https_only = _coerce_bool(auth_raw.get("https_only"), True)
    return AuthConfig(
        secret_key=str(secret_key),
        users=users,
        session_cookie_name=session_cookie,
        https_only=https_only,
    )


def _parse_audit_settings(
    audit_raw: Optional[Mapping[str, Any]],
    *,
    base_dir: Path,
) -> Optional[AuditSettings]:
    if not audit_raw:
        return None
    mapping = _ensure_mapping(audit_raw, description="Realtime configuration 'audit'")
    enabled = _coerce_bool(mapping.get("enabled"), True)
    log_path_raw = mapping.get("log_path")
    if not log_path_raw:
        raise ValueError("Audit configuration requires a 'log_path'.")
    log_path = _resolve_path_relative_to(base_dir, log_path_raw)

    redact_fields_raw = mapping.get("redact_fields")
    redact_fields: Sequence[str]
    if redact_fields_raw is None:
        redact_fields = DEFAULT_REDACT_FIELDS
    else:
        if isinstance(redact_fields_raw, (str, bytes)):
            raise TypeError("Audit 'redact_fields' must be an iterable of field names.")
        if not isinstance(redact_fields_raw, Iterable):
            raise TypeError("Audit 'redact_fields' must be an iterable of field names.")
        processed: list[str] = []
        for field in redact_fields_raw:
            if field is None:
                continue
            field_str = str(field).strip()
            if field_str:
                processed.append(field_str)
        redact_fields = tuple(processed) if processed else DEFAULT_REDACT_FIELDS

    s3_settings: Optional[AuditS3Settings] = None
    s3_raw = mapping.get("s3")
    if s3_raw:
        s3_mapping = _ensure_mapping(s3_raw, description="Realtime configuration 'audit.s3'")
        bucket = s3_mapping.get("bucket")
        if not bucket:
            raise ValueError("Audit 's3' configuration requires a 'bucket'.")
        prefix = str(s3_mapping.get("prefix", ""))
        region_raw = s3_mapping.get("region_name")
        profile_raw = s3_mapping.get("profile_name")
        s3_settings = AuditS3Settings(
            bucket=str(bucket),
            prefix=prefix,
            region_name=str(region_raw) if region_raw else None,
            profile_name=str(profile_raw) if profile_raw else None,
        )

    syslog_settings: Optional[AuditSyslogSettings] = None
    syslog_raw = mapping.get("syslog")
    if syslog_raw:
        syslog_mapping = _ensure_mapping(
            syslog_raw, description="Realtime configuration 'audit.syslog'"
        )
        address = str(syslog_mapping.get("address", "localhost"))
        port_raw = syslog_mapping.get("port", 514)
        try:
            port = int(port_raw)
        except (TypeError, ValueError) as exc:
            raise ValueError("Audit 'syslog.port' must be an integer") from exc
        facility = str(syslog_mapping.get("facility", "user"))
        syslog_settings = AuditSyslogSettings(address=address, port=port, facility=facility)

    return AuditSettings(
        log_path=log_path,
        enabled=enabled,
        redact_fields=redact_fields,
        s3=s3_settings,
        syslog=syslog_settings,
    )

def _parse_scenarios(payload: Any) -> List[Scenario]:
    if not payload:
        return []

    if isinstance(payload, Mapping):
        iterable = payload.values()
    elif isinstance(payload, Iterable) and not isinstance(payload, (str, bytes)):
        iterable = payload
    else:
        raise TypeError(
            "Realtime configuration 'scenarios' must be an iterable of scenario definitions.",
        )

    scenarios: List[Scenario] = []
    for raw in iterable:
        if not isinstance(raw, Mapping):
            raise TypeError("Scenario definitions must be JSON objects.")
        scenario_id = raw.get("id")
        name = raw.get("name") or scenario_id
        if not name:
            raise ValueError("Scenario definitions must include a 'name' or 'id'.")
        description_raw = raw.get("description")
        description = (
            str(description_raw).strip()
            if isinstance(description_raw, str) and description_raw.strip()
            else None
        )
        shocks_raw = raw.get("shocks")
        shocks = _parse_shock_definitions(shocks_raw, str(name))
        scenarios.append(
            Scenario(
                id=str(scenario_id) if scenario_id else None,
                name=str(name),
                description=description,
                shocks=tuple(shocks),
            )
        )
    return scenarios


def _parse_shock_definitions(payload: Any, scenario_name: str) -> List[ScenarioShock]:
    if not payload:
        raise ValueError(f"Scenario '{scenario_name}' must include at least one shock definition.")

    shocks: List[ScenarioShock] = []

    if isinstance(payload, Mapping):
        items = payload.items()
        for symbol, value in items:
            pct = _coerce_float(value, description=f"Scenario '{scenario_name}' shock for '{symbol}'")
            shocks.append(ScenarioShock(symbol=str(symbol), price_pct=pct))
    elif isinstance(payload, Iterable) and not isinstance(payload, (str, bytes)):
        for raw in payload:
            if not isinstance(raw, Mapping):
                raise TypeError(
                    f"Scenario '{scenario_name}' shock entries must be JSON objects.",
                )
            symbol = raw.get("symbol") or raw.get("pair") or raw.get("ticker")
            if not symbol:
                raise ValueError(
                    f"Scenario '{scenario_name}' shock entries must include a 'symbol'.",
                )
            pct_raw = (
                raw.get("price_pct")
                if raw.get("price_pct") is not None
                else raw.get("pct")
                if raw.get("pct") is not None
                else raw.get("percent")
            )
            pct = _coerce_float(
                pct_raw,
                description=f"Scenario '{scenario_name}' shock for '{symbol}'",
            )
            shocks.append(ScenarioShock(symbol=str(symbol), price_pct=pct))
    else:
        raise TypeError(
            f"Scenario '{scenario_name}' shocks must be provided as a mapping or list of definitions.",
        )

    if not shocks:
        raise ValueError(
            f"Scenario '{scenario_name}' must include at least one shock definition.",
        )

    return shocks


def _coerce_float(value: Any, *, description: str) -> float:
    if value is None:
        raise ValueError(f"{description} must be a number.")
    try:
        return float(value)
    except (TypeError, ValueError) as exc:
        raise ValueError(f"{description} must be a number.") from exc



def load_realtime_config(path: Path | str) -> RealtimeConfig:
    """Load a realtime configuration file.

    Parameters
    ----------
    path:
        Absolute or relative path to the realtime configuration JSON file. ``path``
        may be provided as either a :class:`pathlib.Path` instance or a string.

    Returns
    -------
    RealtimeConfig
        Structured configuration dataclass consumed by the realtime dashboard
        and supporting utilities.

    Raises
    ------
    FileNotFoundError
        Raised when the configuration file or any referenced api key files
        cannot be located.
    ValueError
        Raised when the configuration payload is incomplete or invalid.
    TypeError
        Raised when sections of the configuration are provided in unexpected
        formats.
    """

    _configure_default_logging(debug_level=1)

    path = Path(path)

    config_payload = _load_json(path)
    config = _ensure_mapping(config_payload, description="Realtime configuration")
    config_root = path.parent.resolve()
    api_keys_file = config.get("api_keys_file")
    api_keys: Optional[Dict[str, Mapping[str, Any]]] = None
    api_keys_path: Optional[Path] = None
    if api_keys_file:
        api_keys_path = _resolve_path_relative_to(path.parent, api_keys_file)
    else:
        api_keys_path = _discover_api_keys_path(config_root)
        if api_keys_path:
            logger.info("Using api keys from %s", api_keys_path)
    if api_keys_path:
        api_keys_payload = _load_json(api_keys_path)
        api_keys_raw = _ensure_mapping(
            api_keys_payload, description="API key configuration"
        )
        flattened: Dict[str, Mapping[str, Any]] = {}
        for key, value in api_keys_raw.items():
            if key == "referrals" or not isinstance(value, Mapping):
                continue
            if key.lower() == "users":
                for sub_key, sub_value in value.items():
                    if isinstance(sub_value, Mapping):
                        flattened[sub_key] = sub_value
                continue
            flattened[key] = value
        api_keys = flattened
    accounts_raw = config.get("accounts")
    if not accounts_raw:
        raise ValueError(
            "Realtime configuration must include at least one account entry."
        )
    if isinstance(accounts_raw, Mapping) or isinstance(accounts_raw, (str, bytes)):
        raise TypeError(
            "Realtime configuration 'accounts' must be an iterable of account definition objects."
        )
    debug_api_payloads_default = _coerce_bool(config.get("debug_api_payloads"), False)
    if debug_api_payloads_default:
        _ensure_debug_logging_enabled()

    liquidity_defaults = _parse_liquidity_settings(
        config.get("liquidity"),
        description="Realtime liquidity settings",
    )

    accounts = _parse_accounts(
        accounts_raw,
        api_keys,
        debug_api_payloads_default,
        liquidity_defaults=liquidity_defaults,
    )
    alert_thresholds = {
        str(k): float(v) for k, v in config.get("alert_thresholds", {}).items()
    }
    notification_channels = [
        str(item) for item in config.get("notification_channels", [])
    ]
    auth = _parse_auth(config.get("auth"))
    custom_endpoints = _parse_custom_endpoints(config.get("custom_endpoints"))
    email_settings = _parse_email_settings(config.get("email"))
    grafana_settings = _parse_grafana_config(config.get("grafana"))
    policies = _parse_policies(config.get("policies"))
    reports_dir_value = config.get("reports_dir")
    reports_dir: Optional[Path] = None
    if reports_dir_value:
        reports_dir = _resolve_path_relative_to(path.parent, reports_dir_value)

    if custom_endpoints and custom_endpoints.path:
        resolved_path = _resolve_path_relative_to(path.parent, custom_endpoints.path)
        custom_endpoints = CustomEndpointSettings(
            path=str(resolved_path),
            autodiscover=custom_endpoints.autodiscover,
        )

    account_messages_payload = config.get("account_messages", {})
    account_messages: Dict[str, str] = {}
    if account_messages_payload:
        messages_mapping = _ensure_mapping(
            account_messages_payload,
            description="Realtime configuration 'account_messages'",
        )
        for name, message in messages_mapping.items():
            if message is None:
                continue
            account_messages[str(name)] = str(message)


    audit_settings = _parse_audit_settings(config.get("audit"), base_dir=path.parent)
    audit_logger = get_audit_logger(audit_settings)
    if audit_logger:
        try:
            audit_logger.log(
                action="config.load",
                actor="system",
                details={
                    "path": str(path),
                    "accounts": [account.name for account in accounts],
                    "notification_channels": list(notification_channels),
                },
            )
        except Exception as exc:  # pragma: no cover - defensive guard
            logger.warning("Failed to emit configuration audit entry: %s", exc)

    scenarios = _parse_scenarios(config.get("scenarios"))


    return RealtimeConfig(
        accounts=accounts,
        alert_thresholds=alert_thresholds,
        notification_channels=notification_channels,
        auth=auth,
        custom_endpoints=custom_endpoints,
        email=email_settings,
        config_root=config_root,
        debug_api_payloads=debug_api_payloads_default,
        reports_dir=reports_dir,
        grafana=grafana_settings,
        account_messages=account_messages,
<<<<<<< HEAD
        liquidity=liquidity_defaults,
=======

        policies=policies,

        audit=audit_settings,

        scenarios=scenarios,

>>>>>>> c6db54e3
    )<|MERGE_RESOLUTION|>--- conflicted
+++ resolved
@@ -1338,9 +1338,9 @@
         reports_dir=reports_dir,
         grafana=grafana_settings,
         account_messages=account_messages,
-<<<<<<< HEAD
+
         liquidity=liquidity_defaults,
-=======
+
 
         policies=policies,
 
@@ -1348,5 +1348,5 @@
 
         scenarios=scenarios,
 
->>>>>>> c6db54e3
+
     )