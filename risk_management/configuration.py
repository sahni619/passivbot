--- conflicted
+++ resolved
@@ -21,7 +21,7 @@
     Set,
 )
 
-<<<<<<< HEAD
+
 from .audit import (
     AuditSettings,
     AuditS3Settings,
@@ -29,9 +29,9 @@
     DEFAULT_REDACT_FIELDS,
     get_audit_logger,
 )
-=======
+
 from .domain.models import Scenario, ScenarioShock
->>>>>>> 862541b3
+
 
 
 logger = logging.getLogger(__name__)
@@ -640,7 +640,6 @@
     )
 
 
-<<<<<<< HEAD
 def _parse_audit_settings(
     audit_raw: Optional[Mapping[str, Any]],
     *,
@@ -712,7 +711,7 @@
         s3=s3_settings,
         syslog=syslog_settings,
     )
-=======
+
 def _parse_scenarios(payload: Any) -> List[Scenario]:
     if not payload:
         return []
@@ -807,7 +806,7 @@
         return float(value)
     except (TypeError, ValueError) as exc:
         raise ValueError(f"{description} must be a number.") from exc
->>>>>>> 862541b3
+
 
 
 def load_realtime_config(path: Path | str) -> RealtimeConfig:
@@ -917,7 +916,7 @@
                 continue
             account_messages[str(name)] = str(message)
 
-<<<<<<< HEAD
+
     audit_settings = _parse_audit_settings(config.get("audit"), base_dir=path.parent)
     audit_logger = get_audit_logger(audit_settings)
     if audit_logger:
@@ -933,9 +932,9 @@
             )
         except Exception as exc:  # pragma: no cover - defensive guard
             logger.warning("Failed to emit configuration audit entry: %s", exc)
-=======
+
     scenarios = _parse_scenarios(config.get("scenarios"))
->>>>>>> 862541b3
+
 
     return RealtimeConfig(
         accounts=accounts,
@@ -949,9 +948,9 @@
         reports_dir=reports_dir,
         grafana=grafana_settings,
         account_messages=account_messages,
-<<<<<<< HEAD
+
         audit=audit_settings,
-=======
+
         scenarios=scenarios,
->>>>>>> 862541b3
+
     )