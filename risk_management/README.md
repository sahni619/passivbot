--- conflicted
+++ resolved
@@ -142,25 +142,18 @@
 ### Debugging helpers
 
 Set `"debug_api_payloads": true` globally or per account to dump the raw JSON
-<<<<<<< HEAD
-=======
-
->>>>>>> 06ce74f2
+
 returned by ccxt.  When disabled the loader still provisions Passivbot's
 handlers at INFO level so warnings and errors surface consistently.  Enabling
 the flag raises verbosity to the familiar trading/backtesting format so payloads
 respect `TRACE`/`DEBUG` levels and include timestamps.  Use this sparingly;
 responses include large payloads and secret values are not redacted
 automatically.
-<<<<<<< HEAD
-=======
 
 returned by ccxt.  When enabled the loader now initialises the same logging
 format used by Passivbot's trading and backtesting commands so payloads respect
 `TRACE`/`DEBUG` verbosity and include timestamps.  Use this sparingly; responses
 include large payloads and secret values are not redacted automatically.
-
->>>>>>> 06ce74f2
 
 ## 3. Run the terminal dashboard
 
