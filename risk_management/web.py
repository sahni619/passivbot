--- conflicted
+++ resolved
@@ -9,11 +9,8 @@
 from passlib.context import CryptContext
 from starlette.middleware.sessions import SessionMiddleware
 from urllib.parse import quote, urljoin
-<<<<<<< HEAD
-
-=======
 from urllib.parse import quote
->>>>>>> 2e782167
+
 from .configuration import RealtimeConfig
 from .realtime import RealtimeDataFetcher
 from .reporting import ReportManager
@@ -89,10 +86,6 @@
         reports_dir = base_root / "reports"
     app.state.report_manager = ReportManager(reports_dir)
 
-<<<<<<< HEAD
-=======
-
->>>>>>> 2e782167
     def resolve_grafana_context() -> dict[str, Any]:
         grafana_cfg = config.grafana
         if grafana_cfg is None:
@@ -119,10 +112,6 @@
         return {"dashboards": dashboards, "theme": grafana_cfg.theme}
 
     app.state.grafana_context = resolve_grafana_context()
-<<<<<<< HEAD
-=======
-
->>>>>>> 2e782167
 
     templates_path = templates_dir or Path(__file__).with_name("templates")
     templates = Jinja2Templates(directory=str(templates_path))
