"""FastAPI powered web dashboard for live risk management.

The application exposes REST endpoints and templated views backed by the
``RiskService`` orchestration helpers.
"""

from __future__ import annotations
import json
import logging
from collections.abc import Iterable as IterableABC
from pathlib import Path
from typing import Any, Dict, Iterable, Mapping, Optional, Sequence
from fastapi import Depends, FastAPI, Form, HTTPException, Request, status
from fastapi.responses import (
    FileResponse,
    HTMLResponse,
    JSONResponse,
    PlainTextResponse,
    RedirectResponse,
)
from fastapi.staticfiles import StaticFiles
from fastapi.templating import Jinja2Templates
from passlib.context import CryptContext
from starlette.middleware.httpsredirect import HTTPSRedirectMiddleware
from starlette.middleware.sessions import SessionMiddleware
from urllib.parse import quote, urlencode, urljoin

from .audit import AuditLogWriter, AuditSettings, get_audit_logger, read_audit_entries
from .configuration import RealtimeConfig
from .domain.models import Scenario
from .services.risk_service import RiskService, RiskServiceProtocol
from .reporting import ReportManager
from .services import PerformanceRepository
from .snapshot_utils import (
    ACCOUNT_SORT_FIELDS,
    DEFAULT_ACCOUNT_SORT_KEY,
    DEFAULT_ACCOUNT_SORT_ORDER,
    DEFAULT_ACCOUNTS_PAGE_SIZE,
    EXPOSURE_FILTERS,
    MAX_ACCOUNTS_PAGE_SIZE,
    build_presentable_snapshot,
)
from .stress import scenario_results_to_dict, simulate_scenarios


class AuthManager:
    """Handle authentication for the dashboard."""

    def __init__(
        self,
        secret_key: str,
        users: Mapping[str, str],
        session_cookie_name: str = "risk_dashboard_session",
        https_only: bool = True,
    ) -> None:
        if not secret_key:
            raise ValueError("Authentication requires a non-empty secret key.")
        if not users:
            raise ValueError("At least one dashboard user must be configured.")
        self.secret_key = secret_key
        self.users = dict(users)
        self.session_cookie_name = session_cookie_name
        self.https_only = https_only
        self._password_context = CryptContext(schemes=["bcrypt"], deprecated="auto")

    def authenticate(self, username: str, password: str) -> bool:
        hashed = self.users.get(username)
        if not hashed:
            return False
        return self._password_context.verify(password, hashed)


class RiskDashboardService:
    """Thin wrapper that exposes :class:`RiskServiceProtocol` to FastAPI handlers."""

    def __init__(self, service: RiskServiceProtocol) -> None:
        self._service = service

    async def fetch_snapshot(self) -> Dict[str, Any]:
        return await self._service.fetch_snapshot()

    async def close(self) -> None:
        await self._service.close()

    async def trigger_kill_switch(
        self, account_name: Optional[str] = None, symbol: Optional[str] = None
    ) -> Dict[str, Any]:
        return await self._service.trigger_kill_switch(account_name, symbol)

    async def place_order(
        self,
        account_name: str,
        *,
        symbol: str,
        order_type: str,
        side: str,
        amount: float,
        price: Optional[float] = None,
        params: Optional[Mapping[str, Any]] = None,
    ) -> Mapping[str, Any]:
        return await self._service.place_order(
            account_name,
            symbol=symbol,
            order_type=order_type,
            side=side,
            amount=amount,
            price=price,
            params=params,
        )

    async def cancel_order(
        self,
        account_name: str,
        order_id: str,
        *,
        symbol: Optional[str] = None,
        params: Optional[Mapping[str, Any]] = None,
    ) -> Mapping[str, Any]:
        return await self._service.cancel_order(
            account_name, order_id, symbol=symbol, params=params
        )

    async def close_position(self, account_name: str, symbol: str) -> Mapping[str, Any]:
        return await self._service.close_position(account_name, symbol)

    async def list_order_types(self, account_name: str) -> Sequence[str]:
        return await self._service.list_order_types(account_name)

    def get_portfolio_stop_loss(self) -> Optional[Dict[str, Any]]:
        return self._service.get_portfolio_stop_loss()

    async def set_portfolio_stop_loss(self, threshold_pct: float) -> Dict[str, Any]:
        return await self._service.set_portfolio_stop_loss(threshold_pct)

    async def clear_portfolio_stop_loss(self) -> None:
        await self._service.clear_portfolio_stop_loss()

    def get_account_stop_loss(self, account_name: str) -> Optional[Dict[str, Any]]:
        return self._service.get_account_stop_loss(account_name)

    async def set_account_stop_loss(self, account_name: str, threshold_pct: float) -> Dict[str, Any]:
        return await self._service.set_account_stop_loss(account_name, threshold_pct)

    async def clear_account_stop_loss(self, account_name: str) -> None:
        await self._service.clear_account_stop_loss(account_name)

    async def cancel_all_orders(
        self, account_name: str, symbol: Optional[str] = None
    ) -> Mapping[str, Any]:
        return await self._service.cancel_all_orders(account_name, symbol)

    async def close_all_positions(
        self, account_name: str, symbol: Optional[str] = None
    ) -> Mapping[str, Any]:
        return await self._service.close_all_positions(account_name, symbol)


def _parse_positive_int(value: Optional[str], name: str, *, maximum: Optional[int] = None) -> Optional[int]:
    if value is None or value == "":
        return None
    try:
        parsed = int(value)
    except (TypeError, ValueError) as exc:
        raise HTTPException(
            status_code=status.HTTP_400_BAD_REQUEST,
            detail=f"{name} must be an integer",
        ) from exc
    if parsed <= 0:
        raise HTTPException(
            status_code=status.HTTP_400_BAD_REQUEST,
            detail=f"{name} must be greater than zero",
        )
    if maximum is not None and parsed > maximum:
        raise HTTPException(
            status_code=status.HTTP_400_BAD_REQUEST,
            detail=f"{name} cannot exceed {maximum}",
        )
    return parsed


def _normalise_sort_key(value: Optional[str]) -> Optional[str]:
    if not value:
        return None
    key = value.lower()
    if key not in ACCOUNT_SORT_FIELDS:
        raise HTTPException(
            status_code=status.HTTP_400_BAD_REQUEST,
            detail=f"Unsupported sort key '{value}'",
        )
    return key


def _normalise_sort_order(value: Optional[str]) -> Optional[str]:
    if not value:
        return None
    order = value.lower()
    if order not in {"asc", "desc"}:
        raise HTTPException(
            status_code=status.HTTP_400_BAD_REQUEST,
            detail="sort_order must be 'asc' or 'desc'",
        )
    return order


def _normalise_exposure_filter(value: Optional[str]) -> Optional[str]:
    if not value:
        return None
    mode = value.lower()
    if mode not in EXPOSURE_FILTERS:
        raise HTTPException(
            status_code=status.HTTP_400_BAD_REQUEST,
            detail=f"Unsupported exposure filter '{value}'",
        )
    return mode


def _format_kill_switch_failure(account: str, action: str, payload: Mapping[str, Any]) -> str:
    symbol = payload.get("symbol")
    side = payload.get("side")
    order_id = payload.get("order_id")
    target: Optional[str] = None
    if symbol and side:
        target = f"{symbol} ({side})"
    elif symbol:
        target = str(symbol)
    elif order_id:
        target = f"order {order_id}"
    error_message = payload.get("error") or "Unknown error"
    if target:
        return f"[{account}] Failed to {action} {target}: {error_message}"
    return f"[{account}] Failed to {action}: {error_message}"


def _collect_kill_switch_errors(results: Any) -> list[str]:
    errors: list[str] = []
    if not isinstance(results, Mapping):
        return errors

    def _extend_with_failures(account: str, failures: Iterable[Mapping[str, Any]], action: str) -> None:
        for failure in failures:
            if isinstance(failure, Mapping):
                errors.append(_format_kill_switch_failure(account, action, failure))
            else:
                errors.append(f"[{account}] Failed to {action}: {failure}")

    for account, details in results.items():
        if not isinstance(details, Mapping):
            continue
        top_level_error = details.get("error")
        if top_level_error:
            errors.append(f"[{account}] {top_level_error}")
        failed_order_cancellations = details.get("failed_order_cancellations")
        if isinstance(failed_order_cancellations, IterableABC) and not isinstance(
            failed_order_cancellations, (str, bytes)
        ):
            _extend_with_failures(account, failed_order_cancellations, "cancel order")
        failed_position_closures = details.get("failed_position_closures")
        if isinstance(failed_position_closures, IterableABC) and not isinstance(
            failed_position_closures, (str, bytes)
        ):
            _extend_with_failures(account, failed_position_closures, "close position")
    return errors


def _build_kill_switch_response(results: Any) -> Dict[str, Any]:
    errors = _collect_kill_switch_errors(results)
    payload: Dict[str, Any] = {"success": not errors, "results": results}
    if errors:
        payload["errors"] = errors
    return payload


def create_app(
    config: RealtimeConfig,
    *,
    service: Optional[RiskDashboardService] = None,
    auth_manager: Optional[AuthManager] = None,
    templates_dir: Optional[Path] = None,
    letsencrypt_challenge_dir: Optional[Path] = None,
    performance_repository: Optional[PerformanceRepository] = None,
) -> FastAPI:
    if service is None:
        service = RiskDashboardService(RiskService.from_config(config))
    if config.auth is None and auth_manager is None:
        raise ValueError("Realtime configuration must include authentication details for the web dashboard.")
    if auth_manager is None and config.auth is not None:
        auth_manager = AuthManager(
            config.auth.secret_key,
            config.auth.users,
            session_cookie_name=config.auth.session_cookie_name,
            https_only=config.auth.https_only,
        )
    assert auth_manager is not None  # for mypy/static tools

    app = FastAPI(title="Risk Management Dashboard")
    app.state.service = service
    app.state.auth_manager = auth_manager
    reports_dir = config.reports_dir
    if reports_dir is None:
        base_root = config.config_root or Path.cwd()
        reports_dir = base_root / "reports"
    app.state.report_manager = ReportManager(reports_dir)
    if performance_repository is None:
        performance_repository = PerformanceRepository(Path(reports_dir))
    app.state.performance_repository = performance_repository
<<<<<<< HEAD
    audit_logger = get_audit_logger(config.audit)
    app.state.audit_logger = audit_logger
    app.state.audit_settings = config.audit
    audit_log = logging.getLogger("risk_management.web.audit")

    def emit_audit(
        request: Request,
        action: str,
        details: Mapping[str, Any],
        *,
        actor: Optional[str] = None,
    ) -> None:
        logger_instance: Optional[AuditLogWriter] = getattr(
            request.app.state, "audit_logger", None
        )
        if not logger_instance:
            return
        resolved_actor = actor or request.session.get("user") or "unknown"
        try:
            logger_instance.log(action=action, actor=str(resolved_actor), details=dict(details))
        except Exception as exc:  # pragma: no cover - defensive guard
            audit_log.warning("Failed to write audit entry '%s': %s", action, exc)

    def resolve_audit_settings(request: Request) -> AuditSettings:
        settings = getattr(request.app.state, "audit_settings", None)
        if settings is None:
            raise HTTPException(
                status_code=status.HTTP_404_NOT_FOUND,
                detail="Audit logging is not enabled.",
            )
        return settings

    def resolve_audit_filters(
        request: Request,
        *,
        default_limit: Optional[int] = None,
    ) -> tuple[Optional[str], Optional[str], Optional[int]]:
        params = request.query_params
        action_filter = params.get("action") or None
        actor_filter = params.get("actor") or None
        limit_value: Optional[int] = None
        limit_raw = params.get("limit")
        if limit_raw is not None:
            parsed_limit = _parse_positive_int(limit_raw, "limit", maximum=5000)
            if parsed_limit is not None:
                limit_value = parsed_limit
        elif default_limit is not None:
            limit_value = default_limit
        return action_filter, actor_filter, limit_value
=======
    app.state.scenarios = list(config.scenarios)
>>>>>>> 862541b3

    def resolve_grafana_context() -> dict[str, Any]:
        grafana_cfg = config.grafana
        if grafana_cfg is None:
            return {"dashboards": [], "theme": None}

        def resolve_url(raw_url: str) -> str:
            url = raw_url.strip()
            if grafana_cfg.base_url and not url.lower().startswith(("http://", "https://")):
                base = grafana_cfg.base_url.rstrip("/") + "/"
                return urljoin(base, url.lstrip("/"))
            return url

        dashboards: list[dict[str, Any]] = []
        for dashboard in grafana_cfg.dashboards:
            dashboards.append(
                {
                    "title": dashboard.title,
                    "url": resolve_url(dashboard.url),
                    "description": dashboard.description,
                    "height": dashboard.height or grafana_cfg.default_height,
                }
            )

        return {"dashboards": dashboards, "theme": grafana_cfg.theme}

    app.state.grafana_context = resolve_grafana_context()

    templates_path = templates_dir or Path(__file__).with_name("templates")
    templates = Jinja2Templates(directory=str(templates_path))

    static_path = Path(__file__).with_name("static")
    if static_path.exists():
        app.mount("/static", StaticFiles(directory=str(static_path)), name="static")

    def currency_filter(value: Any) -> str:
        try:
            number = float(value)
        except (TypeError, ValueError):
            return "-"
        return f"${number:,.2f}"

    def pct_filter(value: Any) -> str:
        try:
            number = float(value)
        except (TypeError, ValueError):
            return "0.00%"
        return f"{number * 100:.2f}%"

    templates.env.filters.setdefault("currency", currency_filter)
    templates.env.filters.setdefault("pct", pct_filter)

    if auth_manager.https_only:
        app.add_middleware(HTTPSRedirectMiddleware)

    app.add_middleware(
        SessionMiddleware,
        secret_key=auth_manager.secret_key,
        session_cookie=auth_manager.session_cookie_name,
        https_only=auth_manager.https_only,
        same_site="lax",
    )

    if letsencrypt_challenge_dir is not None:
        challenge_dir = Path(letsencrypt_challenge_dir)
        challenge_dir.mkdir(parents=True, exist_ok=True)
        app.mount(
            "/.well-known/acme-challenge",
            StaticFiles(directory=str(challenge_dir), check_dir=False),
            name="acme-challenge",
        )

    def get_service(request: Request) -> RiskDashboardService:
        return request.app.state.service

    def require_user(request: Request) -> str:
        user = request.session.get("user")
        if not user:
            raise HTTPException(status_code=status.HTTP_401_UNAUTHORIZED)
        return str(user)

    def get_report_manager(request: Request) -> ReportManager:
        return request.app.state.report_manager

    def get_performance_repository(request: Request) -> PerformanceRepository:
        return request.app.state.performance_repository

    @app.get("/login", response_class=HTMLResponse)
    async def login_form(request: Request) -> HTMLResponse:
        if request.session.get("user"):
            return RedirectResponse(url="/", status_code=status.HTTP_303_SEE_OTHER)
        return templates.TemplateResponse("login.html", {"request": request, "error": None})

    @app.post("/login", response_class=HTMLResponse)
    async def login_submit(
        request: Request,
        username: str = Form(...),
        password: str = Form(...),
    ) -> HTMLResponse:
        if not auth_manager.authenticate(username, password):
            context = {"request": request, "error": "Invalid username or password."}
            return templates.TemplateResponse("login.html", context, status_code=status.HTTP_401_UNAUTHORIZED)
        request.session["user"] = username
        return RedirectResponse(url="/", status_code=status.HTTP_303_SEE_OTHER)

    @app.post("/logout")
    async def logout(request: Request) -> RedirectResponse:
        request.session.pop("user", None)
        return RedirectResponse(url="/login", status_code=status.HTTP_303_SEE_OTHER)

    @app.get("/", response_class=HTMLResponse)
    async def dashboard(request: Request, service: RiskDashboardService = Depends(get_service)) -> HTMLResponse:
        user = request.session.get("user")
        if not user:
            return RedirectResponse(url="/login", status_code=status.HTTP_303_SEE_OTHER)
        snapshot = await service.fetch_snapshot()
        view_model = build_presentable_snapshot(
            snapshot,
            page=1,
            page_size=DEFAULT_ACCOUNTS_PAGE_SIZE,
            sort_key=DEFAULT_ACCOUNT_SORT_KEY,
            sort_order=DEFAULT_ACCOUNT_SORT_ORDER,
        )
        configured_scenarios: Sequence[Scenario] = request.app.state.scenarios
        scenario_results = simulate_scenarios(snapshot, configured_scenarios)
        view_model["scenarios"] = (
            scenario_results_to_dict(scenario_results) if scenario_results else []
        )
        grafana_context: dict[str, Any] = request.app.state.grafana_context
        return templates.TemplateResponse(
            "dashboard/index.html",
            {
                "request": request,
                "user": user,
                "snapshot": view_model,
                "grafana_dashboards": grafana_context.get("dashboards", []),
                "grafana_theme": grafana_context.get("theme"),
            },
        )

    @app.get("/api/snapshot", response_class=JSONResponse)
    async def api_snapshot(
        request: Request,
        service: RiskDashboardService = Depends(get_service),
        _: str = Depends(require_user),
    ) -> JSONResponse:
        snapshot = await service.fetch_snapshot()
        params = request.query_params
        account_param = params.get("account")
        search_param = params.get("search")
        exposure_param = _normalise_exposure_filter(params.get("exposure"))
        sort_param = _normalise_sort_key(params.get("sort"))
        sort_order_param = _normalise_sort_order(params.get("sort_order"))
        page_param = _parse_positive_int(params.get("page"), "page")
        page_size_param = _parse_positive_int(
            params.get("page_size"),
            "page_size",
            maximum=MAX_ACCOUNTS_PAGE_SIZE,
        )
        view_model = build_presentable_snapshot(
            snapshot,
            account_name=account_param,
            search=search_param,
            exposure_filter=exposure_param,
            page=page_param,
            page_size=page_size_param,
            sort_key=sort_param,
            sort_order=sort_order_param,
        )
        configured_scenarios: Sequence[Scenario] = request.app.state.scenarios
        scenario_results = simulate_scenarios(snapshot, configured_scenarios)
        view_model["scenarios"] = (
            scenario_results_to_dict(scenario_results) if scenario_results else []
        )
        return JSONResponse(view_model)

    @app.get("/api/performance/portfolio", response_class=JSONResponse)
    async def api_portfolio_performance(
        start: Optional[str] = None,
        end: Optional[str] = None,
        repository: PerformanceRepository = Depends(get_performance_repository),
        _: str = Depends(require_user),
    ) -> JSONResponse:
        try:
            series = repository.get_portfolio_series(start=start, end=end)
        except ValueError as exc:
            raise HTTPException(status_code=status.HTTP_400_BAD_REQUEST, detail=str(exc)) from exc
        return JSONResponse({"series": series})

    @app.get("/api/performance/accounts/{account_name}", response_class=JSONResponse)
    async def api_account_performance(
        account_name: str,
        start: Optional[str] = None,
        end: Optional[str] = None,
        repository: PerformanceRepository = Depends(get_performance_repository),
        _: str = Depends(require_user),
    ) -> JSONResponse:
        try:
            series = repository.get_account_series(account_name, start=start, end=end)
        except KeyError:
            raise HTTPException(
                status_code=status.HTTP_404_NOT_FOUND,
                detail=f"Account '{account_name}' not found",
            )
        except ValueError as exc:
            raise HTTPException(status_code=status.HTTP_400_BAD_REQUEST, detail=str(exc)) from exc
        return JSONResponse({"account": account_name, "series": series})

    @app.get(
        "/api/trading/accounts/{account_name}/order-types",
        response_class=JSONResponse,
    )
    async def api_list_order_types(
        account_name: str,
        service: RiskDashboardService = Depends(get_service),
        _: str = Depends(require_user),
    ) -> JSONResponse:
        try:
            order_types = await service.list_order_types(account_name)
        except ValueError as exc:
            raise HTTPException(status_code=status.HTTP_404_NOT_FOUND, detail=str(exc)) from exc
        return JSONResponse({"account": account_name, "order_types": list(order_types)})

    @app.post(
        "/api/trading/accounts/{account_name}/orders",
        response_class=JSONResponse,
    )
    async def api_place_order(
        account_name: str,
        request: Request,
        service: RiskDashboardService = Depends(get_service),
        _: str = Depends(require_user),
    ) -> JSONResponse:
        try:
            payload = await request.json()
        except Exception as exc:  # pragma: no cover - invalid JSON yields 400
            raise HTTPException(status_code=status.HTTP_400_BAD_REQUEST, detail="Invalid JSON payload") from exc
        if not isinstance(payload, Mapping):
            raise HTTPException(status_code=status.HTTP_400_BAD_REQUEST, detail="Order payload must be an object")
        symbol = str(payload.get("symbol", "")).strip()
        order_type = str(payload.get("order_type", "")).strip()
        side = str(payload.get("side", "")).strip().lower()
        if not symbol or not order_type or side not in {"buy", "sell"}:
            raise HTTPException(status_code=status.HTTP_400_BAD_REQUEST, detail="Invalid order parameters")
        try:
            amount = float(payload.get("amount"))
        except (TypeError, ValueError):
            raise HTTPException(status_code=status.HTTP_400_BAD_REQUEST, detail="Amount must be numeric")
        if amount <= 0:
            raise HTTPException(status_code=status.HTTP_400_BAD_REQUEST, detail="Amount must be greater than zero")
        price_raw = payload.get("price")
        price_value: Optional[float]
        if price_raw in (None, ""):
            price_value = None
        else:
            try:
                price_value = float(price_raw)
            except (TypeError, ValueError):
                raise HTTPException(status_code=status.HTTP_400_BAD_REQUEST, detail="Price must be numeric")
            if price_value <= 0:
                raise HTTPException(status_code=status.HTTP_400_BAD_REQUEST, detail="Price must be greater than zero")
        params = payload.get("params")
        if not isinstance(params, Mapping):
            params = None
        try:
            result = await service.place_order(
                account_name,
                symbol=symbol,
                order_type=order_type,
                side=side,
                amount=amount,
                price=price_value,
                params=params,
            )
        except ValueError as exc:
            raise HTTPException(status_code=status.HTTP_404_NOT_FOUND, detail=str(exc)) from exc
        except RuntimeError as exc:
            raise HTTPException(status_code=status.HTTP_400_BAD_REQUEST, detail=str(exc)) from exc
        return JSONResponse(result)

    @app.delete(
        "/api/trading/accounts/{account_name}/orders/{order_id}",
        response_class=JSONResponse,
    )
    async def api_cancel_order(
        account_name: str,
        order_id: str,
        request: Request,
        service: RiskDashboardService = Depends(get_service),
        _: str = Depends(require_user),
    ) -> JSONResponse:
        params: Optional[Mapping[str, Any]] = None
        symbol: Optional[str] = None
        if request.headers.get("content-length") not in (None, "0"):
            try:
                payload = await request.json()
            except Exception as exc:  # pragma: no cover - invalid JSON yields 400
                raise HTTPException(status_code=status.HTTP_400_BAD_REQUEST, detail="Invalid JSON payload") from exc
            if isinstance(payload, Mapping):
                raw_symbol = payload.get("symbol")
                symbol = str(raw_symbol).strip() if raw_symbol is not None else None
                params_candidate = payload.get("params")
                if isinstance(params_candidate, Mapping):
                    params = params_candidate
        try:
            result = await service.cancel_order(account_name, order_id, symbol=symbol, params=params)
        except ValueError as exc:
            raise HTTPException(status_code=status.HTTP_404_NOT_FOUND, detail=str(exc)) from exc
        except RuntimeError as exc:
            raise HTTPException(status_code=status.HTTP_400_BAD_REQUEST, detail=str(exc)) from exc
        return JSONResponse(result)

    @app.post(
        "/api/trading/accounts/{account_name}/positions/{symbol:path}/close",
        response_class=JSONResponse,
    )
    async def api_close_position(
        account_name: str,
        symbol: str,
        service: RiskDashboardService = Depends(get_service),
        _: str = Depends(require_user),
    ) -> JSONResponse:
        if not symbol:
            raise HTTPException(status_code=status.HTTP_400_BAD_REQUEST, detail="Symbol is required")
        try:
            result = await service.close_position(account_name, symbol)
        except ValueError as exc:
            raise HTTPException(status_code=status.HTTP_404_NOT_FOUND, detail=str(exc)) from exc
        except RuntimeError as exc:
            raise HTTPException(status_code=status.HTTP_400_BAD_REQUEST, detail=str(exc)) from exc
        return JSONResponse(result)

    @app.get(
        "/api/trading/accounts/{account_name}/stop-loss",
        response_class=JSONResponse,
    )
    async def api_get_account_stop_loss(
        account_name: str,
        service: RiskDashboardService = Depends(get_service),
        _: str = Depends(require_user),
    ) -> JSONResponse:
        try:
            state = service.get_account_stop_loss(account_name)
        except ValueError as exc:
            raise HTTPException(status_code=status.HTTP_404_NOT_FOUND, detail=str(exc)) from exc
        return JSONResponse({"account": account_name, "stop_loss": state})

    @app.post(
        "/api/trading/accounts/{account_name}/stop-loss",
        response_class=JSONResponse,
    )
    async def api_set_account_stop_loss(
        account_name: str,
        request: Request,
        service: RiskDashboardService = Depends(get_service),
        _: str = Depends(require_user),
    ) -> JSONResponse:
        try:
            payload = await request.json()
        except Exception as exc:  # pragma: no cover
            raise HTTPException(status_code=status.HTTP_400_BAD_REQUEST, detail="Invalid JSON payload") from exc
        if not isinstance(payload, Mapping):
            raise HTTPException(status_code=status.HTTP_400_BAD_REQUEST, detail="Payload must be an object")
        try:
            threshold = float(payload.get("threshold_pct"))
        except (TypeError, ValueError):
            raise HTTPException(status_code=status.HTTP_400_BAD_REQUEST, detail="threshold_pct must be numeric")
        try:
            state = await service.set_account_stop_loss(account_name, threshold)
        except ValueError as exc:
            raise HTTPException(status_code=status.HTTP_400_BAD_REQUEST, detail=str(exc)) from exc
        return JSONResponse(state)

    @app.delete(
        "/api/trading/accounts/{account_name}/stop-loss",
        response_class=JSONResponse,
    )
    async def api_clear_account_stop_loss(
        account_name: str,
        service: RiskDashboardService = Depends(get_service),
        _: str = Depends(require_user),
    ) -> JSONResponse:
        try:
            await service.clear_account_stop_loss(account_name)
        except ValueError as exc:
            raise HTTPException(status_code=status.HTTP_404_NOT_FOUND, detail=str(exc)) from exc
        return JSONResponse({"status": "cleared"})

    @app.post(
        "/api/trading/accounts/{account_name}/orders/cancel-all",
        response_class=JSONResponse,
    )
    async def api_cancel_all_orders(
        account_name: str,
        request: Request,
        service: RiskDashboardService = Depends(get_service),
        _: str = Depends(require_user),
    ) -> JSONResponse:
        symbol: Optional[str] = None
        if request.headers.get("content-length") not in (None, "0"):
            try:
                payload = await request.json()
            except Exception as exc:  # pragma: no cover
                raise HTTPException(status_code=status.HTTP_400_BAD_REQUEST, detail="Invalid JSON payload") from exc
            if isinstance(payload, Mapping):
                raw_symbol = payload.get("symbol")
                symbol = str(raw_symbol).strip() if raw_symbol is not None else None
        try:
            result = await service.cancel_all_orders(account_name, symbol=symbol)
        except ValueError as exc:
            raise HTTPException(status_code=status.HTTP_404_NOT_FOUND, detail=str(exc)) from exc
        except RuntimeError as exc:
            raise HTTPException(status_code=status.HTTP_400_BAD_REQUEST, detail=str(exc)) from exc
        return JSONResponse(result)

    @app.post(
        "/api/trading/accounts/{account_name}/positions/close-all",
        response_class=JSONResponse,
    )
    async def api_close_all_positions(
        account_name: str,
        request: Request,
        service: RiskDashboardService = Depends(get_service),
        _: str = Depends(require_user),
    ) -> JSONResponse:
        symbol: Optional[str] = None
        if request.headers.get("content-length") not in (None, "0"):
            try:
                payload = await request.json()
            except Exception as exc:  # pragma: no cover
                raise HTTPException(status_code=status.HTTP_400_BAD_REQUEST, detail="Invalid JSON payload") from exc
            if isinstance(payload, Mapping):
                raw_symbol = payload.get("symbol")
                symbol = str(raw_symbol).strip() if raw_symbol is not None else None
        try:
            result = await service.close_all_positions(account_name, symbol=symbol)
        except ValueError as exc:
            raise HTTPException(status_code=status.HTTP_404_NOT_FOUND, detail=str(exc)) from exc
        except RuntimeError as exc:
            raise HTTPException(status_code=status.HTTP_400_BAD_REQUEST, detail=str(exc)) from exc
        return JSONResponse(result)

    @app.get("/api/trading/portfolio/stop-loss", response_class=JSONResponse)
    async def api_get_portfolio_stop_loss(
        service: RiskDashboardService = Depends(get_service),
        _: str = Depends(require_user),
    ) -> JSONResponse:
        state = service.get_portfolio_stop_loss()
        return JSONResponse({"stop_loss": state})

    @app.post("/api/trading/portfolio/stop-loss", response_class=JSONResponse)
    async def api_set_portfolio_stop_loss(
        request: Request,
        service: RiskDashboardService = Depends(get_service),
        _: str = Depends(require_user),
    ) -> JSONResponse:
        try:
            payload = await request.json()
        except Exception as exc:  # pragma: no cover
            raise HTTPException(status_code=status.HTTP_400_BAD_REQUEST, detail="Invalid JSON payload") from exc
        if not isinstance(payload, Mapping):
            raise HTTPException(status_code=status.HTTP_400_BAD_REQUEST, detail="Payload must be an object")
        try:
            threshold = float(payload.get("threshold_pct"))
        except (TypeError, ValueError):
            raise HTTPException(status_code=status.HTTP_400_BAD_REQUEST, detail="threshold_pct must be numeric")
        try:
            state = await service.set_portfolio_stop_loss(threshold)
        except ValueError as exc:
            raise HTTPException(status_code=status.HTTP_400_BAD_REQUEST, detail=str(exc)) from exc
        return JSONResponse(state)

    @app.delete("/api/trading/portfolio/stop-loss", response_class=JSONResponse)
    async def api_clear_portfolio_stop_loss(
        service: RiskDashboardService = Depends(get_service),
        _: str = Depends(require_user),
    ) -> JSONResponse:
        await service.clear_portfolio_stop_loss()
        return JSONResponse({"status": "cleared"})

    @app.post("/api/kill-switch", response_class=JSONResponse)
    async def api_global_kill_switch(
        request: Request,
        service: RiskDashboardService = Depends(get_service),
        user: str = Depends(require_user),
    ) -> JSONResponse:
        results = await service.trigger_kill_switch()
        payload = _build_kill_switch_response(results)
        emit_audit(
            request,
            "kill_switch.global",
            {
                "success": payload.get("success"),
                "error_count": len(payload.get("errors", [])),
            },
            actor=user,
        )
        return JSONResponse(payload)

    @app.post("/api/accounts/{account_name}/kill-switch", response_class=JSONResponse)
    async def api_kill_switch(
        request: Request,
        account_name: str,
        service: RiskDashboardService = Depends(get_service),
        user: str = Depends(require_user),
    ) -> JSONResponse:
        target = account_name.strip()
        symbol = request.query_params.get("symbol")
        if symbol:
            symbol = symbol.strip()
            if symbol.lower() == "all":
                symbol = None
        try:
            if not target or target.lower() == "all":
                results = await service.trigger_kill_switch(symbol=symbol)
            else:
                results = await service.trigger_kill_switch(target, symbol=symbol)
        except ValueError as exc:
            raise HTTPException(status_code=status.HTTP_404_NOT_FOUND, detail=str(exc)) from exc
        payload = _build_kill_switch_response(results)
        emit_audit(
            request,
            "kill_switch.account",
            {
                "account": target or "all",
                "symbol": symbol or "all",
                "success": payload.get("success"),
                "error_count": len(payload.get("errors", [])),
            },
            actor=user,
        )
        return JSONResponse(payload)

    @app.post(
        "/api/accounts/{account_name}/positions/{symbol:path}/kill-switch",
        response_class=JSONResponse,
    )
    async def api_position_kill_switch(
        account_name: str,
        symbol: str,
        service: RiskDashboardService = Depends(get_service),
        user: str = Depends(require_user),
    ) -> JSONResponse:
        target_symbol = symbol.strip()
        if not target_symbol:
            raise HTTPException(status_code=status.HTTP_400_BAD_REQUEST, detail="Symbol is required")
        target_account = account_name.strip()
        if not target_account or target_account.lower() == "all":
            target_account = None
        try:
            results = await service.trigger_kill_switch(target_account, symbol=target_symbol)
        except ValueError as exc:
            raise HTTPException(status_code=status.HTTP_404_NOT_FOUND, detail=str(exc)) from exc
        payload = _build_kill_switch_response(results)
        emit_audit(
            request,
            "kill_switch.position",
            {
                "account": target_account or "all",
                "symbol": target_symbol,
                "success": payload.get("success"),
                "error_count": len(payload.get("errors", [])),
            },
            actor=user,
        )
        return JSONResponse(payload)

    @app.get("/audit", response_class=HTMLResponse)
    async def audit_dashboard_view(
        request: Request,
        _: str = Depends(require_user),
    ) -> HTMLResponse:
        settings = resolve_audit_settings(request)
        action_filter, actor_filter, limit_value = resolve_audit_filters(
            request, default_limit=200
        )
        entries = read_audit_entries(
            settings.log_path,
            action=action_filter,
            actor=actor_filter,
            limit=limit_value,
        )
        ordered = list(reversed(entries))
        download_params: dict[str, Any] = {}
        if action_filter:
            download_params["action"] = action_filter
        if actor_filter:
            download_params["actor"] = actor_filter
        if limit_value:
            download_params["limit"] = limit_value
        download_url = request.url_for("audit_download")
        if download_params:
            download_url = f"{download_url}?{urlencode(download_params)}"
        return templates.TemplateResponse(
            "audit/index.html",
            {
                "request": request,
                "entries": ordered,
                "filters": {
                    "action": action_filter or "",
                    "actor": actor_filter or "",
                    "limit": limit_value,
                },
                "download_url": download_url,
            },
        )

    @app.get("/api/audit", response_class=JSONResponse)
    async def api_audit_entries(
        request: Request,
        _: str = Depends(require_user),
    ) -> JSONResponse:
        settings = resolve_audit_settings(request)
        action_filter, actor_filter, limit_value = resolve_audit_filters(
            request, default_limit=200
        )
        entries = read_audit_entries(
            settings.log_path,
            action=action_filter,
            actor=actor_filter,
            limit=limit_value,
        )
        payload = {
            "entries": list(reversed(entries)),
            "filters": {
                "action": action_filter,
                "actor": actor_filter,
                "limit": limit_value,
            },
        }
        return JSONResponse(payload)

    @app.get("/audit/download", response_class=PlainTextResponse)
    async def audit_download(
        request: Request,
        _: str = Depends(require_user),
    ) -> PlainTextResponse:
        settings = resolve_audit_settings(request)
        action_filter, actor_filter, limit_value = resolve_audit_filters(request)
        entries = read_audit_entries(
            settings.log_path,
            action=action_filter,
            actor=actor_filter,
            limit=limit_value,
        )
        lines = [json.dumps(entry, sort_keys=True) for entry in entries]
        content = "\n".join(lines)
        if content:
            content += "\n"
        response = PlainTextResponse(content, media_type="application/jsonl")
        response.headers["Content-Disposition"] = "attachment; filename=audit-log.jsonl"
        return response

    @app.get("/api/accounts/{account_name}/reports", response_class=JSONResponse)
    async def api_list_reports(
        account_name: str,
        manager: ReportManager = Depends(get_report_manager),
        _: str = Depends(require_user),
    ) -> JSONResponse:
        reports = await manager.list_reports(account_name)
        items = []
        for report in reports:
            data = report.to_view()
            data["download_url"] = (
                f"/api/accounts/{quote(account_name, safe='')}/reports/{quote(report.report_id, safe='')}"
            )
            items.append(data)
        return JSONResponse({"account": account_name, "reports": items})

    @app.post("/api/accounts/{account_name}/reports", response_class=JSONResponse)
    async def api_generate_report(
        account_name: str,
        service: RiskDashboardService = Depends(get_service),
        manager: ReportManager = Depends(get_report_manager),
        _: str = Depends(require_user),
    ) -> JSONResponse:
        snapshot = await service.fetch_snapshot()
        view_model = build_presentable_snapshot(snapshot)
        try:
            report = await manager.create_account_report(account_name, view_model)
        except ValueError as exc:
            raise HTTPException(status_code=status.HTTP_404_NOT_FOUND, detail=str(exc)) from exc
        data = report.to_view()
        data["download_url"] = (
            f"/api/accounts/{quote(account_name, safe='')}/reports/{quote(report.report_id, safe='')}"
        )
        return JSONResponse(data)

    @app.get("/api/accounts/{account_name}/reports/{report_id}")
    async def api_download_report(
        account_name: str,
        report_id: str,
        manager: ReportManager = Depends(get_report_manager),
        _: str = Depends(require_user),
    ) -> FileResponse:
        path = await manager.get_report_path(account_name, report_id)
        if path is None:
            raise HTTPException(status_code=status.HTTP_404_NOT_FOUND, detail="Report not found")
        return FileResponse(path, media_type="text/csv", filename=path.name)

    @app.on_event("shutdown")
    async def shutdown() -> None:  # pragma: no cover - FastAPI lifecycle
        await service.close()

    return app<|MERGE_RESOLUTION|>--- conflicted
+++ resolved
@@ -303,7 +303,7 @@
     if performance_repository is None:
         performance_repository = PerformanceRepository(Path(reports_dir))
     app.state.performance_repository = performance_repository
-<<<<<<< HEAD
+
     audit_logger = get_audit_logger(config.audit)
     app.state.audit_logger = audit_logger
     app.state.audit_settings = config.audit
@@ -353,9 +353,9 @@
         elif default_limit is not None:
             limit_value = default_limit
         return action_filter, actor_filter, limit_value
-=======
+
     app.state.scenarios = list(config.scenarios)
->>>>>>> 862541b3
+
 
     def resolve_grafana_context() -> dict[str, Any]:
         grafana_cfg = config.grafana
