--- conflicted
+++ resolved
@@ -20,10 +20,7 @@
       }
     ]
   },
-<<<<<<< HEAD
-=======
 
->>>>>>> f40ca50b
   "debug_api_payloads": false,
   "accounts": [
     {
