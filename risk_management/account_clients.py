--- conflicted
+++ resolved
@@ -83,9 +83,6 @@
             continue
     return None
 
-
-<<<<<<< HEAD
-=======
 def _coerce_float(value: Any) -> Optional[float]:
     """Return ``value`` converted to ``float`` when possible."""
 
@@ -101,18 +98,15 @@
                 return None
     return None
 
-
->>>>>>> 7f7d308f
 def _coerce_int(value: Any) -> Optional[int]:
     """Return ``value`` converted to ``int`` when possible."""
 
     if value is None:
         return None
-<<<<<<< HEAD
+
     if isinstance(value, bool):
         return int(value)
-=======
->>>>>>> 7f7d308f
+
     try:
         return int(value)
     except (TypeError, ValueError):
@@ -785,17 +779,13 @@
                 "[%s] fetch_open_orders not available on exchange client", self.config.name
             )
 
-<<<<<<< HEAD
-=======
         realized_cfg = self.config.params.get("realized_pnl")
         cfg_mapping = realized_cfg if isinstance(realized_cfg, Mapping) else None
         fetch_realized_always = bool(cfg_mapping and cfg_mapping.get("mode") == "always")
->>>>>>> 7f7d308f
         realized_from_positions = sum(
             float(position.get("daily_realized_pnl", 0.0)) for position in positions
         )
         realized_total = realized_from_positions
-<<<<<<< HEAD
 
         realized_cfg_raw = self.config.params.get("realized_pnl")
         realized_cfg = realized_cfg_raw if isinstance(realized_cfg_raw, Mapping) else None
@@ -893,7 +883,7 @@
                     else:
                         if realized_override is not None:
                             realized_total = realized_override
-=======
+
         should_fetch = cfg_mapping is not None and (
             fetch_realized_always or abs(realized_from_positions) < 1e-9
         )
@@ -901,7 +891,6 @@
             realized_override = await self._fetch_realized_pnl(positions)
             if realized_override is not None:
                 realized_total = realized_override
->>>>>>> 7f7d308f
 
         return {
             "name": self.config.name,
