"""Account client implementations for the risk management tooling."""

from __future__ import annotations

import abc
import asyncio
import json
import logging
import math
import statistics
import time
from typing import Any, Dict, Iterable, Mapping, MutableMapping, Optional, Sequence, Tuple

try:  # pragma: no cover - optional dependency in some envs
    import ccxt.async_support as ccxt_async
    from ccxt.base.errors import BaseError
except ModuleNotFoundError:  # pragma: no cover - allow tests without ccxt
    ccxt_async = None  # type: ignore[assignment]

    class BaseError(Exception):
        """Fallback error when ccxt is unavailable."""

        pass

from custom_endpoint_overrides import (
    apply_rest_overrides_to_ccxt,
    resolve_custom_endpoint_override,
)

try:  # pragma: no cover - passivbot is optional when running tests
    from passivbot.utils import load_ccxt_instance, normalize_exchange_name
except (ModuleNotFoundError, ImportError):  # pragma: no cover - allow running without passivbot
    load_ccxt_instance = None  # type: ignore[assignment]

    def normalize_exchange_name(exchange: str) -> str:  # type: ignore[override]
        return exchange


logger = logging.getLogger(__name__)


def _json_default(value: Any) -> Any:
    """Coerce non-serialisable objects into JSON-compatible types."""

    if isinstance(value, (set, frozenset, tuple)):
        return list(value)
    if isinstance(value, bytes):
        try:
            return value.decode("utf-8")
        except UnicodeDecodeError:
            return value.decode("utf-8", errors="replace")
    return str(value)


def _stringify_payload(payload: Any) -> str:
    """Return a JSON string representation for logging purposes."""

    try:
        return json.dumps(payload, ensure_ascii=False, default=_json_default, sort_keys=True)
    except (TypeError, ValueError):  # pragma: no cover - defensive fallback
        return repr(payload)


def _first_float(*values: Any) -> Optional[float]:
    """Return the first value that can be coerced into ``float``."""

    for value in values:
        candidate = value
        if candidate is None:
            continue
        if isinstance(candidate, (list, tuple)) and candidate:
            candidate = candidate[0]
        try:
            return float(candidate)
        except (TypeError, ValueError):
            if isinstance(candidate, str):
                try:
                    return float(candidate.strip())
                except (TypeError, ValueError):
                    continue
            continue
    return None


def _normalize_position_side(value: Any) -> Optional[str]:
    """Return the normalised hedge-mode side when available."""

    if isinstance(value, str):
        candidate = value.strip().upper()
        if candidate in {"LONG", "SHORT", "BOTH"}:
            return candidate
    return None


def _extract_position_details(position: Mapping[str, Any]) -> Tuple[Optional[str], Optional[int]]:
    """Return the detected hedge side and index from a position mapping."""

    position_side = _normalize_position_side(position.get("positionSide"))
    if position_side is None:
        position_side = _normalize_position_side(position.get("position_side"))

    def _position_idx_from(obj: Any) -> Optional[int]:
        if not isinstance(obj, Mapping):
            return None
        raw_idx = obj.get("positionIdx", obj.get("position_idx"))
        if raw_idx is None:
            return None
        try:
            value = int(float(raw_idx))
        except (TypeError, ValueError):
            return None
        if value in {0, 1, 2}:
            return value
        return None

    position_idx = _position_idx_from(position)
    info = position.get("info")
    if position_idx is None and isinstance(info, Mapping):
        position_idx = _position_idx_from(info)

    if position_side is None and position_idx in {1, 2}:
        position_side = "LONG" if position_idx == 1 else "SHORT"

    if position_side is None and isinstance(info, Mapping):
        position_side = _normalize_position_side(
            info.get("positionSide") or info.get("position_side")
        )

    return position_side, position_idx


class AccountClientProtocol(abc.ABC):
    """Abstract interface for realtime account clients."""

    config: "AccountConfig"

    @abc.abstractmethod
    async def fetch(self) -> Dict[str, Any]:
        """Return a mapping with account balance, positions, and metadata."""

    @abc.abstractmethod
    async def close(self) -> None:
        """Close any open network connections."""

    @abc.abstractmethod
    async def kill_switch(self, symbol: Optional[str] = None) -> Dict[str, Any]:
        """Cancel open orders and close positions for the account.

        When ``symbol`` is provided, only orders and positions for that market are
        touched. Otherwise every open position is targeted.
        """


def _set_exchange_field(client: Any, key: str, value: Any, aliases: Sequence[str]) -> None:
    """Assign ``value`` to ``key`` on ``client`` and store aliases when possible."""

    config = getattr(client, "config", None)
    keys = tuple(dict.fromkeys((key, *aliases)))  # preserve order, drop duplicates
    for attr in keys:
        try:
            setattr(client, attr, value)
        except Exception:
            logger.debug("Ignored unsupported credential attribute %s", attr)
        if isinstance(config, MutableMapping):
            try:
                config[attr] = value
            except Exception:
                logger.debug("Failed to persist credential %s in exchange config", attr)


def _format_header_placeholders(
    headers: MutableMapping[str, Any], values: Mapping[str, Any]
) -> Optional[Mapping[str, Any]]:
    """Expand placeholder tokens in ``headers`` using ``values`` as the source."""

    class _DefaultDict(dict):
        def __missing__(self, key: str) -> str:
            return "{" + key + "}"

    alias_map = {
        "apiKey": ("api_key", "key"),
        "secret": ("apiSecret", "secret_key", "secretKey"),
        "password": ("passphrase", "pass_phrase"),
        "uid": ("user_id",),
        "walletAddress": ("wallet_address",),
        "privateKey": ("private_key",),
    }

    substitutions: Dict[str, str] = {}

    for key, value in values.items():
        if isinstance(value, (str, int, float, bool)):
            substitutions[key] = str(value)

    for canonical, aliases in alias_map.items():
        canonical_value = substitutions.get(canonical)
        if canonical_value is None:
            continue
        for alias in aliases:
            substitutions.setdefault(alias, canonical_value)

    formatter = _DefaultDict(substitutions)

    updated = False
    for header_key, header_value in list(headers.items()):
        if isinstance(header_value, str) and "{" in header_value and "}" in header_value:
            try:
                formatted = header_value.format_map(formatter)
            except Exception:  # pragma: no cover - defensive against malformed format strings
                continue
            if formatted != header_value:
                headers[header_key] = formatted
                updated = True

    if updated:
        # ``headers`` may be an exchange-specific structure; normalise to ``dict`` to
        # avoid subtle mutation bugs when ccxt clones the mapping.
        return dict(headers)

    return None


def _apply_credentials(client: Any, credentials: Mapping[str, Any]) -> None:
    """Populate authentication fields on a ccxt client."""

    sensitive_fields = {"apiKey", "secret", "password", "uid", "login", "walletAddress", "privateKey"}
    alias_map = {
        "apiKey": ("api_key", "key"),
        "secret": ("apiSecret", "secret_key", "secretKey"),
        "password": ("passphrase",),
        "uid": (),
        "login": (),
        "walletAddress": ("wallet_address",),
        "privateKey": ("private_key",),
    }

    for key, value in credentials.items():
        if value is None:
            continue
        if key in sensitive_fields:
            aliases = alias_map.get(key, ())
            _set_exchange_field(client, key, value, aliases)
        elif key == "headers" and isinstance(value, Mapping):
            headers = getattr(client, "headers", {}) or {}
            headers.update(value)
            client.headers = headers
        elif key == "options" and isinstance(value, Mapping):
            options = getattr(client, "options", None)
            if isinstance(options, MutableMapping):
                options.update(value)
            else:
                setattr(client, "options", dict(value))
        elif key == "ccxt" and isinstance(value, Mapping):
            # Some configurations expose an explicit ``ccxt`` block mirroring
            # passivbot's "ccxt_config" support. Apply the known keys while
            # falling back to attribute assignment for any extras.
            _apply_credentials(client, value)
        else:
            try:
                setattr(client, key, value)
            except Exception:
                logger.debug("Ignored unsupported credential field %s", key)

    headers = getattr(client, "headers", None)
    if isinstance(headers, MutableMapping):
        formatted = _format_header_placeholders(headers, credentials)
        if formatted is not None:
            client.headers = formatted


def _disable_fetch_currencies(client: Any) -> None:
    """Disable ccxt currency lookups that require authenticated endpoints."""

    options = getattr(client, "options", None)
    if isinstance(options, MutableMapping):
        # ccxt exchanges often respect ``options['fetchCurrencies']`` when deciding
        # whether to hit authenticated endpoints while loading markets.
        options["fetchCurrencies"] = False
        # Suppress any warnings about skipping currency downloads without keys.
        options["warnOnFetchCurrenciesWithoutApiKey"] = False

    has = getattr(client, "has", None)
    if isinstance(has, MutableMapping):
        # Some exchange implementations consult ``has['fetchCurrencies']``
        # instead of the options flag, therefore toggle both to cover either
        # code path.
        has["fetchCurrencies"] = False


def _suppress_open_orders_warning(client: Any) -> None:
    """Prevent ccxt from escalating open-order symbol warnings to exceptions."""

    options = getattr(client, "options", None)
    if isinstance(options, MutableMapping):
        options["warnOnFetchOpenOrdersWithoutSymbol"] = False
    else:
        setattr(client, "options", {"warnOnFetchOpenOrdersWithoutSymbol": False})


def _is_symbol_specific_open_orders_warning(error: BaseError) -> bool:
    """Return ``True`` when ``error`` is the ccxt warning about missing symbols."""

    message = str(error)
    return (
        "fetchOpenOrders() WARNING" in message
        and "without specifying a symbol" in message
        and "warnOnFetchOpenOrdersWithoutSymbol" in message
    )


def _instantiate_ccxt_client(exchange_id: str, credentials: Mapping[str, Any]) -> Any:
    """Instantiate a ccxt async client honoring passivbot customisations when available."""

    normalized = normalize_exchange_name(exchange_id)
    rate_limited = bool(credentials.get("enableRateLimit", True))

    if load_ccxt_instance is not None:
        client = load_ccxt_instance(normalized, enable_rate_limit=rate_limited)
        _apply_credentials(client, credentials)
        _disable_fetch_currencies(client)
        _suppress_open_orders_warning(client)
        override = resolve_custom_endpoint_override(normalized)
        apply_rest_overrides_to_ccxt(client, override)
        return client

    if ccxt_async is None:
        raise RuntimeError(
            "ccxt is required to create realtime exchange clients. Install it via 'pip install ccxt'."
        )

    try:
        exchange_class = getattr(ccxt_async, normalized)
    except AttributeError as exc:  # pragma: no cover - configuration error
        raise ValueError(f"Exchange '{exchange_id}' is not supported by ccxt.") from exc

    params: MutableMapping[str, Any] = dict(credentials)
    params.setdefault("enableRateLimit", rate_limited)
    client = exchange_class(params)
    _apply_credentials(client, credentials)
    _disable_fetch_currencies(client)
    _suppress_open_orders_warning(client)
    override = resolve_custom_endpoint_override(normalized)
    apply_rest_overrides_to_ccxt(client, override)
    return client


class CCXTAccountClient(AccountClientProtocol):
    """Realtime account client backed by ccxt asynchronous exchanges."""

    def __init__(self, config: "AccountConfig") -> None:
        from .configuration import AccountConfig  # lazy import to avoid cycle

        if not isinstance(config, AccountConfig):  # pragma: no cover - defensive
            raise TypeError("config must be an AccountConfig instance")

        self.config = config
        credentials = dict(config.credentials)
        credentials.setdefault("enableRateLimit", True)
        self.client = _instantiate_ccxt_client(config.exchange, credentials)
        self._balance_params = dict(config.params.get("balance", {}))
        self._positions_params = dict(config.params.get("positions", {}))
        self._orders_params = dict(config.params.get("orders", {}))
        self._close_params = dict(config.params.get("close", {}))
        self._markets_loaded: Optional[asyncio.Lock] = None
        self._debug_api_payloads = bool(config.debug_api_payloads)

    def _refresh_open_order_preferences(self) -> None:
        """Re-apply exchange options that silence noisy open-order warnings."""

        try:
            _suppress_open_orders_warning(self.client)
        except Exception:  # pragma: no cover - defensive
            logger.debug(
                "Failed to update open-order warning preference for %s", self.config.name
            )

    def _log_exchange_payload(
        self, operation: str, payload: Any, params: Optional[Mapping[str, Any]]
    ) -> None:
        if not self._debug_api_payloads:
            return
        params_repr = _stringify_payload(params or {}) if params else "{}"
        payload_repr = _stringify_payload(payload)
        logger.debug(
            "[%s] %s response params=%s payload=%s",
            self.config.name,
            operation,
            params_repr,
            payload_repr,
        )

    async def _ensure_markets(self) -> None:
        lock = self._markets_loaded
        if lock is None:
            lock = asyncio.Lock()
            self._markets_loaded = lock
        async with lock:
            if getattr(self.client, "markets", None):
                return
            await self.client.load_markets()

    async def fetch(self) -> Dict[str, Any]:
        await self._ensure_markets()
        balance_raw = await self.client.fetch_balance(params=self._balance_params)
        self._log_exchange_payload("fetch_balance", balance_raw, self._balance_params)
        from .realtime import (  # circular safe import
            _extract_balance,
            _parse_order,
            _parse_position,
        )

        balance_value = _extract_balance(balance_raw, self.config.settle_currency)
        positions_raw: Iterable[Mapping[str, Any]] = []
        positions: list[Dict[str, Any]] = []
        if hasattr(self.client, "fetch_positions"):
            try:
                positions_raw = await self.client.fetch_positions(params=self._positions_params)
                self._log_exchange_payload(
                    "fetch_positions", positions_raw, self._positions_params
                )
            except BaseError as exc:
                logger.warning(
                    "Failed to fetch positions for %s: %s", self.config.name, exc, exc_info=True
                )
                if self._debug_api_payloads:
                    logger.debug(
                        "[%s] fetch_positions params=%s raised=%s",
                        self.config.name,
                        _stringify_payload(self._positions_params),
                        exc,
                    )
        for position_raw in positions_raw or []:
            parsed = _parse_position(position_raw, balance_value)
            if parsed is not None:
                positions.append(parsed)
        if positions:
            symbols = [position.get("symbol") for position in positions if position.get("symbol")]
            symbol_metrics = await self._collect_symbol_metrics(symbols)
            for position in positions:
                symbol = position.get("symbol")
                if not symbol:
                    continue
                metrics = symbol_metrics.get(symbol)
                if metrics:
                    position.update(metrics)
        if not hasattr(self.client, "fetch_positions") and self._debug_api_payloads:
            logger.debug(
                "[%s] fetch_positions not available on exchange client", self.config.name
            )

        open_orders: list[Dict[str, Any]] = []
        if hasattr(self.client, "fetch_open_orders"):
            try:
                self._refresh_open_order_preferences()
                raw_orders: Optional[Iterable[Mapping[str, Any]]] = None
                if self.config.symbols:
                    combined: list[Mapping[str, Any]] = []
                    for symbol in self.config.symbols:
                        params = dict(self._orders_params)
                        raw = await self.client.fetch_open_orders(symbol, params=params)
                        self._log_exchange_payload(
                            "fetch_open_orders",
                            raw,
                            {**params, "symbol": symbol},
                        )
                        if raw:
                            combined.extend(raw)
                    raw_orders = combined
                else:
                    raw_orders = await self.client.fetch_open_orders(params=self._orders_params)
                    self._log_exchange_payload(
                        "fetch_open_orders", raw_orders, self._orders_params
                    )
                for order_raw in raw_orders or []:
                    parsed_order = _parse_order(order_raw)
                    if parsed_order is not None:
                        open_orders.append(parsed_order)
            except BaseError as exc:
                if _is_symbol_specific_open_orders_warning(exc):
                    logger.info(
                        "Exchange %s requires a symbol when fetching open orders; skipping.",
                        self.config.name,
                    )
                else:
                    logger.warning(
                        "Failed to fetch open orders for %s: %s",
                        self.config.name,
                        exc,
                        exc_info=True,
                    )
                if self._debug_api_payloads:
                    logger.debug(
                        "[%s] fetch_open_orders params=%s raised=%s",
                        self.config.name,
                        _stringify_payload(self._orders_params),
                        exc,
                    )
        elif self._debug_api_payloads:
            logger.debug(
                "[%s] fetch_open_orders not available on exchange client", self.config.name
            )

        return {
            "name": self.config.name,
            "balance": balance_value,
            "positions": positions,
            "open_orders": open_orders,
        }

    async def close(self) -> None:
        await self.client.close()

    async def _collect_symbol_metrics(
        self, symbols: Iterable[str]
    ) -> Dict[str, Dict[str, Dict[str, float]]]:
        unique_symbols = [symbol for symbol in dict.fromkeys(symbols) if symbol]
        if not unique_symbols:
            return {}
        results: Dict[str, Dict[str, Dict[str, float]]] = {}
        tasks = [self._fetch_symbol_metrics(symbol) for symbol in unique_symbols]
        responses = await asyncio.gather(*tasks, return_exceptions=True)
        for symbol, response in zip(unique_symbols, responses):
            if isinstance(response, Exception):
                logger.debug(
                    "[%s] Failed to compute metrics for %s: %s",
                    self.config.name,
                    symbol,
                    response,
                    exc_info=True,
                )
                continue
            if response:
                results[symbol] = response
        return results

    async def _fetch_symbol_metrics(self, symbol: str) -> Dict[str, Dict[str, float]]:
        metrics: Dict[str, Dict[str, float]] = {}
        volatility = await self._fetch_symbol_volatility(symbol)
        if volatility:
            metrics["volatility"] = volatility
        funding = await self._fetch_symbol_funding(symbol)
        if funding:
            metrics["funding_rates"] = funding
        return metrics

    async def _fetch_symbol_volatility(self, symbol: str) -> Optional[Dict[str, float]]:
        if not hasattr(self.client, "fetch_ohlcv"):
            return None
        try:
            candles = await self.client.fetch_ohlcv(
                symbol, timeframe="1h", limit=200, params=self._positions_params
            )
        except BaseError as exc:
            logger.debug(
                "[%s] fetch_ohlcv failed for %s: %s",
                self.config.name,
                symbol,
                exc,
                exc_info=True,
            )
            return None
        if not candles or len(candles) < 2:
            return None
        closes: list[float] = []
        for candle in candles:
            price = _first_float(candle[4] if len(candle) > 4 else None)
            if price is None or price <= 0:
                continue
            closes.append(price)
        if len(closes) < 2:
            return None
        returns: list[float] = []
        for previous, current in zip(closes, closes[1:]):
            if previous <= 0 or current <= 0:
                continue
            returns.append(math.log(current / previous))
        if len(returns) < 2:
            return None
        windows = {"4h": 4, "24h": 24, "3d": 72, "7d": 168}
        volatilities: Dict[str, float] = {}
        for key, length in windows.items():
            if len(returns) < length:
                continue
            window = returns[-length:]
            if len(window) < 2:
                continue
            std_dev = statistics.pstdev(window)
            if std_dev is None:
                continue
            volatilities[key] = float(std_dev * math.sqrt(length))
        return volatilities or None

    async def _fetch_symbol_funding(self, symbol: str) -> Optional[Dict[str, float]]:
        if not hasattr(self.client, "fetch_funding_rate_history"):
            return None
        now_ms = int(time.time() * 1000)
        try:
            history = await self.client.fetch_funding_rate_history(
                symbol, limit=200, params=self._positions_params
            )
        except BaseError as exc:
            logger.debug(
                "[%s] fetch_funding_rate_history failed for %s: %s",
                self.config.name,
                symbol,
                exc,
                exc_info=True,
            )
            return None
        if not history:
            return None

        def _extract_rate(entry: Mapping[str, Any]) -> Optional[float]:
            rate = entry.get("fundingRate") or entry.get("funding_rate") or entry.get("rate")
            if rate is None and isinstance(entry.get("info"), Mapping):
                info = entry["info"]
                rate = (
                    info.get("fundingRate")
                    or info.get("funding_rate")
                    or info.get("rate")
                    or info.get("lastFundingRate")
                )
            return _first_float(rate)

        def _extract_timestamp(entry: Mapping[str, Any]) -> Optional[int]:
            ts = entry.get("timestamp") or entry.get("datetime")
            ts_value = None
            if isinstance(ts, (int, float)):
                ts_value = int(ts)
            elif isinstance(ts, str):
                try:
                    ts_value = int(ts)
                except ValueError:
                    ts_value = None
            if ts_value is None and isinstance(entry.get("info"), Mapping):
                raw = entry["info"].get("timestamp") or entry["info"].get("time")
                if isinstance(raw, (int, float)):
                    ts_value = int(raw)
            return ts_value

        windows = {
            "4h": 4 * 60 * 60 * 1000,
            "24h": 24 * 60 * 60 * 1000,
            "3d": 3 * 24 * 60 * 60 * 1000,
            "7d": 7 * 24 * 60 * 60 * 1000,
        }
        aggregated: Dict[str, list[float]] = {key: [] for key in windows}
        for entry in history:
            timestamp = _extract_timestamp(entry)
            rate = _extract_rate(entry)
            if timestamp is None or rate is None:
                continue
            for key, window in windows.items():
                if timestamp >= now_ms - window:
                    aggregated[key].append(rate)
        results: Dict[str, float] = {}
        for key, values in aggregated.items():
            if not values:
                continue
            try:
                results[key] = float(statistics.mean(values))
            except statistics.StatisticsError:
                continue
        return results or None

    async def kill_switch(self, symbol: Optional[str] = None) -> Dict[str, Any]:
        await self._ensure_markets()
        scope = f" for {symbol}" if symbol else ""
        logger.info("[%s] Executing kill switch%s", self.config.name, scope)
        summary: Dict[str, Any] = {
            "cancelled_orders": [],
            "failed_order_cancellations": [],
            "closed_positions": [],
            "failed_position_closures": [],
        }
        await self._cancel_open_orders(summary, symbol)
        await self._close_positions(summary, symbol)
        failures = len(summary["failed_order_cancellations"]) + len(summary["failed_position_closures"])
        logger.info(
            "[%s] Kill switch completed: cancelled_orders=%d closed_positions=%d failures=%d",
            self.config.name,
            len(summary["cancelled_orders"]),
            len(summary["closed_positions"]),
            failures,
        )
        if failures:
            logger.debug("[%s] Kill switch details: %s", self.config.name, _stringify_payload(summary))
        return summary

    async def _cancel_open_orders(
        self, summary: Dict[str, Any], symbol_filter: Optional[str]
    ) -> None:
        if hasattr(self.client, "cancel_all_orders"):
            try:
                if symbol_filter:
                    await self.client.cancel_all_orders(
                        symbol_filter, params=self._orders_params
                    )
                    summary["cancelled_orders"].append({"symbol": symbol_filter})
                elif self.config.symbols:
                    for symbol in self.config.symbols:
                        await self.client.cancel_all_orders(symbol, params=self._orders_params)
                        summary["cancelled_orders"].append({"symbol": symbol})
                else:
                    await self.client.cancel_all_orders(params=self._orders_params)
                    summary["cancelled_orders"].append({"symbol": None})
                return
            except BaseError as exc:
                logger.warning(
                    "cancel_all_orders failed for %s: %s", self.config.name, exc, exc_info=True
                )
                summary["failed_order_cancellations"].append(
                    {"error": str(exc), "method": "cancel_all_orders"}
                )

        if not hasattr(self.client, "fetch_open_orders"):
            return

        try:
            self._refresh_open_order_preferences()
            if symbol_filter:
                symbols = [symbol_filter]
            else:
                symbols = self.config.symbols or [None]
            for symbol in symbols:
                params = dict(self._orders_params)
                orders = await self.client.fetch_open_orders(symbol, params=params)
                for order in orders or []:
                    order_id = order.get("id") or order.get("clientOrderId")
                    if not order_id:
                        continue
                    try:
                        if symbol:
                            await self.client.cancel_order(order_id, symbol, params=params)
                        else:
                            await self.client.cancel_order(order_id, params=params)
                        summary["cancelled_orders"].append(
                            {"symbol": symbol or order.get("symbol"), "order_id": order_id}
                        )
                    except BaseError as exc:
                        logger.warning(
                            "Failed to cancel order %s on %s: %s",
                            order_id,
                            self.config.name,
                            exc,
                            exc_info=True,
                        )
                        summary["failed_order_cancellations"].append(
                            {
                                "symbol": symbol or order.get("symbol"),
                                "order_id": order_id,
                                "error": str(exc),
                            }
                        )
        except BaseError as exc:
            if _is_symbol_specific_open_orders_warning(exc):
                logger.info(
                    "Exchange %s requires a symbol when cancelling open orders; skipping.",
                    self.config.name,
                )
            else:
                logger.warning(
                    "Failed to enumerate open orders for %s: %s",
                    self.config.name,
                    exc,
                    exc_info=True,
                )

    async def _close_positions(
        self, summary: Dict[str, Any], symbol_filter: Optional[str]
    ) -> None:
        if not hasattr(self.client, "fetch_positions"):
            return

        try:
            positions = await self.client.fetch_positions(params=self._positions_params)
        except BaseError as exc:
            logger.warning(
                "Failed to fetch positions for kill switch on %s: %s",
                self.config.name,
                exc,
                exc_info=True,
            )
            summary["failed_position_closures"].append({"error": str(exc)})
            return

        orderbook_cache: Dict[str, Dict[str, float]] = {}
        for position in positions or []:
            size = position.get("contracts") or position.get("size") or position.get("amount")
            symbol = position.get("symbol") or position.get("id")
            if not symbol:
                continue
            if symbol_filter and symbol != symbol_filter:
                continue
            try:
                qty = abs(float(size))
            except (TypeError, ValueError):
                continue
            if qty == 0:
                continue
            side = "sell" if float(size) > 0 else "buy"
            params = dict(self._close_params)
<<<<<<< HEAD
            position_side, position_idx = _extract_position_details(position)
            if position_side and "positionSide" not in params:
                params["positionSide"] = position_side
            if position_idx is not None and "positionIdx" not in params:
                params["positionIdx"] = position_idx
            if position_side in {"LONG", "SHORT"}:
                params.pop("reduceOnly", None)
                params.pop("reduceonly", None)
            elif position_idx in {1, 2}:
                params.pop("reduceOnly", None)
                params.pop("reduceonly", None)
            elif "reduceOnly" not in params and "reduceonly" not in params:
                params["reduceOnly"] = True
=======

            params.setdefault("reduceOnly", True)

            position_side: Optional[str] = None
            info = position.get("info")
            if isinstance(info, Mapping):
                raw_position_side = info.get("positionSide") or info.get("position_side")
                if isinstance(raw_position_side, str):
                    normalized = raw_position_side.upper()
                    if normalized in {"LONG", "SHORT", "BOTH"}:
                        position_side = normalized
            if position_side is None:
                raw_position_side = position.get("positionSide") or position.get("position_side")
                if isinstance(raw_position_side, str):
                    normalized = raw_position_side.upper()
                    if normalized in {"LONG", "SHORT", "BOTH"}:
                        position_side = normalized
            if position_side and "positionSide" not in params:
                params["positionSide"] = position_side

            if position_side in {"LONG", "SHORT"}:
                params.pop("reduceOnly", None)
                params.pop("reduceonly", None)
            elif "reduceOnly" not in params and "reduceonly" not in params:
                params["reduceOnly"] = True

>>>>>>> ed2fa380
            mark_price = _first_float(
                position.get("markPrice"),
                position.get("mark_price"),
                position.get("last"),
                position.get("info", {}).get("markPrice")
                if isinstance(position.get("info"), Mapping)
                else None,
                position.get("info", {}).get("lastPrice")
                if isinstance(position.get("info"), Mapping)
                else None,
                position.get("entryPrice"),
                position.get("entry_price"),
            )
            try:
                price = await self._determine_exit_price(symbol, side, orderbook_cache, mark_price)
                if price is None:
                    raise RuntimeError("Unable to determine exit price for limit kill switch order")
                await self.client.create_order(symbol, "limit", side, qty, price, params=params)
                summary["closed_positions"].append(
                    {"symbol": symbol, "side": side, "amount": qty, "price": price}
                )
            except BaseError as exc:
                logger.warning(
                    "Failed to close position %s on %s: %s",
                    symbol,
                    self.config.name,
                    exc,
                    exc_info=True,
                )
                summary["failed_position_closures"].append(
                    {"symbol": symbol, "side": side, "amount": qty, "error": str(exc)}
                )
            except RuntimeError as exc:
                logger.warning("Kill switch skipped %s: %s", symbol, exc, exc_info=True)
                summary["failed_position_closures"].append(
                    {"symbol": symbol, "side": side, "amount": qty, "error": str(exc)}
                )

    async def _determine_exit_price(
        self,
        symbol: str,
        side: str,
        cache: Dict[str, Dict[str, float]],
        fallback: Optional[float],
    ) -> Optional[float]:
        key = side.lower()
        prices = cache.setdefault(symbol, {})
        if not prices:
            best = await self._fetch_best_prices(symbol)
            if best:
                prices.update(best)
        price = prices.get(key)
        if price is not None:
            return price
        if fallback is not None:
            return fallback
        ticker_prices = await self._fetch_ticker_prices(symbol)
        if ticker_prices:
            prices.update(ticker_prices)
            price = prices.get(key)
            if price is not None:
                return price
        return fallback

    async def _fetch_best_prices(self, symbol: str) -> Optional[Dict[str, float]]:
        if not hasattr(self.client, "fetch_order_book"):
            return None
        try:
            order_book = await self.client.fetch_order_book(symbol)
        except BaseError as exc:
            logger.debug(
                "[%s] fetch_order_book failed for %s: %s",
                self.config.name,
                symbol,
                exc,
                exc_info=True,
            )
            return None
        bids = order_book.get("bids") if isinstance(order_book, Mapping) else None
        asks = order_book.get("asks") if isinstance(order_book, Mapping) else None
        best: Dict[str, float] = {}
        bid_price = _first_float(bids[0][0]) if bids else None
        ask_price = _first_float(asks[0][0]) if asks else None
        if bid_price is not None:
            best["sell"] = bid_price
        if ask_price is not None:
            best["buy"] = ask_price
        return best or None

    async def _fetch_ticker_prices(self, symbol: str) -> Optional[Dict[str, float]]:
        if not hasattr(self.client, "fetch_ticker"):
            return None
        try:
            ticker = await self.client.fetch_ticker(symbol)
        except BaseError as exc:
            logger.debug(
                "[%s] fetch_ticker failed for %s: %s",
                self.config.name,
                symbol,
                exc,
                exc_info=True,
            )
            return None

        info = ticker.get("info") if isinstance(ticker, Mapping) else None
        info_mapping = info if isinstance(info, Mapping) else {}

        bid = _first_float(
            ticker.get("bid"),
            ticker.get("bestBid"),
            info_mapping.get("bid"),
            info_mapping.get("bidPrice"),
            info_mapping.get("bestBid"),
            info_mapping.get("bestBidPrice"),
        )
        ask = _first_float(
            ticker.get("ask"),
            ticker.get("bestAsk"),
            info_mapping.get("ask"),
            info_mapping.get("askPrice"),
            info_mapping.get("bestAsk"),
            info_mapping.get("bestAskPrice"),
        )
        last = _first_float(ticker.get("last"), info_mapping.get("last"), info_mapping.get("lastPrice"))

        prices: Dict[str, float] = {}
        if bid is not None:
            prices["sell"] = bid
        if ask is not None:
            prices["buy"] = ask
        if not prices and last is not None:
            prices["sell"] = prices["buy"] = last
        return prices or None


__all__ = [
    "AccountClientProtocol",
    "CCXTAccountClient",
]<|MERGE_RESOLUTION|>--- conflicted
+++ resolved
@@ -800,7 +800,7 @@
                 continue
             side = "sell" if float(size) > 0 else "buy"
             params = dict(self._close_params)
-<<<<<<< HEAD
+
             position_side, position_idx = _extract_position_details(position)
             if position_side and "positionSide" not in params:
                 params["positionSide"] = position_side
@@ -814,7 +814,6 @@
                 params.pop("reduceonly", None)
             elif "reduceOnly" not in params and "reduceonly" not in params:
                 params["reduceOnly"] = True
-=======
 
             params.setdefault("reduceOnly", True)
 
@@ -841,7 +840,6 @@
             elif "reduceOnly" not in params and "reduceonly" not in params:
                 params["reduceOnly"] = True
 
->>>>>>> ed2fa380
             mark_price = _first_float(
                 position.get("markPrice"),
                 position.get("mark_price"),
