"""Account client implementations for the risk management tooling."""

from __future__ import annotations

import abc
import asyncio
import json
import logging
import math
import statistics
import time
from typing import Any, Dict, Iterable, Mapping, MutableMapping, Optional, Sequence, Tuple

try:  # pragma: no cover - optional dependency in some envs
    import ccxt.async_support as ccxt_async
    from ccxt.base.errors import AuthenticationError, BaseError, NotSupported
except ModuleNotFoundError:  # pragma: no cover - allow tests without ccxt
    ccxt_async = None  # type: ignore[assignment]

    class BaseError(Exception):
        """Fallback error when ccxt is unavailable."""

        pass

    class AuthenticationError(BaseError):
        """Fallback authentication error when ccxt is unavailable."""

        pass

    class NotSupported(BaseError):
        """Fallback not supported error when ccxt is unavailable."""

        pass

from custom_endpoint_overrides import (
    ResolvedEndpointOverride,
    apply_rest_overrides_to_ccxt,
    get_custom_endpoint_source,
    resolve_custom_endpoint_override,
)

from risk_management.configuration import AccountConfig
from ._utils import (
    coerce_float as _coerce_float,
    coerce_int as _coerce_int,
    extract_position_details as _extract_position_details,
    first_float as _first_float,
    stringify_payload as _stringify_payload,
)
from ._parsing import (
    extract_balance as _extract_balance,
    parse_order as _parse_order,
    parse_position as _parse_position,
)
from .realized_pnl import fetch_realized_pnl_history
from .liquidity import calculate_position_liquidity, normalise_order_book

try:  # pragma: no cover - passivbot is optional when running tests
    from passivbot.utils import load_ccxt_instance, normalize_exchange_name
except (ModuleNotFoundError, ImportError):  # pragma: no cover - allow running without passivbot
    load_ccxt_instance = None  # type: ignore[assignment]

    def normalize_exchange_name(exchange: str) -> str:  # type: ignore[override]
        return exchange


logger = logging.getLogger(__name__)

class AccountClientProtocol(abc.ABC):
    """Abstract interface for realtime account clients."""

    config: "AccountConfig"

    @abc.abstractmethod
    async def fetch(self) -> Dict[str, Any]:
        """Return a mapping with account balance, positions, and metadata."""

    @abc.abstractmethod
    async def close(self) -> None:
        """Close any open network connections."""

    @abc.abstractmethod
    async def kill_switch(self, symbol: Optional[str] = None) -> Dict[str, Any]:
        """Cancel open orders and close positions for the account.

        When ``symbol`` is provided, only orders and positions for that market are
        touched. Otherwise every open position is targeted.
        """

    @abc.abstractmethod
    async def create_order(
        self,
        symbol: str,
        order_type: str,
        side: str,
        amount: float,
        price: Optional[float] = None,
        params: Optional[Mapping[str, Any]] = None,
    ) -> Mapping[str, Any]:
        """Place an order on the underlying exchange."""

    @abc.abstractmethod
    async def cancel_order(
        self, order_id: str, symbol: Optional[str] = None, params: Optional[Mapping[str, Any]] = None
    ) -> Mapping[str, Any]:
        """Cancel an existing order."""

    @abc.abstractmethod
    async def close_position(self, symbol: str) -> Mapping[str, Any]:
        """Close the open position for ``symbol`` if one exists."""

    @abc.abstractmethod
    async def list_order_types(self) -> Sequence[str]:
        """Return supported order types for the account exchange."""

    @abc.abstractmethod
    async def cancel_all_orders(self, symbol: Optional[str] = None) -> Mapping[str, Any]:
        """Cancel every open order for the account, optionally filtered by symbol."""

    @abc.abstractmethod
    async def close_all_positions(self, symbol: Optional[str] = None) -> Mapping[str, Any]:
        """Close all open positions for the account, optionally filtered by symbol."""


def _set_exchange_field(client: Any, key: str, value: Any, aliases: Sequence[str]) -> None:
    """Assign ``value`` to ``key`` on ``client`` and store aliases when possible."""

    config = getattr(client, "config", None)
    keys = tuple(dict.fromkeys((key, *aliases)))  # preserve order, drop duplicates
    for attr in keys:
        try:
            setattr(client, attr, value)
        except Exception:
            logger.debug("Ignored unsupported credential attribute %s", attr)
        if isinstance(config, MutableMapping):
            try:
                config[attr] = value
            except Exception:
                logger.debug("Failed to persist credential %s in exchange config", attr)


def _format_header_placeholders(
    headers: MutableMapping[str, Any], values: Mapping[str, Any]
) -> Optional[Mapping[str, Any]]:
    """Expand placeholder tokens in ``headers`` using ``values`` as the source."""

    class _DefaultDict(dict):
        def __missing__(self, key: str) -> str:
            return "{" + key + "}"

    alias_map = {
        "apiKey": ("api_key", "key"),
        "secret": ("apiSecret", "secret_key", "secretKey"),
        "password": ("passphrase", "pass_phrase"),
        "uid": ("user_id",),
        "walletAddress": ("wallet_address",),
        "privateKey": ("private_key",),
    }

    substitutions: Dict[str, str] = {}

    for key, value in values.items():
        if isinstance(value, (str, int, float, bool)):
            substitutions[key] = str(value)

    for canonical, aliases in alias_map.items():
        canonical_value = substitutions.get(canonical)
        if canonical_value is None:
            continue
        for alias in aliases:
            substitutions.setdefault(alias, canonical_value)

    formatter = _DefaultDict(substitutions)

    updated = False
    for header_key, header_value in list(headers.items()):
        if isinstance(header_value, str) and "{" in header_value and "}" in header_value:
            try:
                formatted = header_value.format_map(formatter)
            except Exception:  # pragma: no cover - defensive against malformed format strings
                continue
            if formatted != header_value:
                headers[header_key] = formatted
                updated = True

    if updated:
        # ``headers`` may be an exchange-specific structure; normalise to ``dict`` to
        # avoid subtle mutation bugs when ccxt clones the mapping.
        return dict(headers)

    return None


def _apply_credentials(client: Any, credentials: Mapping[str, Any]) -> None:
    """Populate authentication fields on a ccxt client."""

    sensitive_fields = {"apiKey", "secret", "password", "uid", "login", "walletAddress", "privateKey"}
    alias_map = {
        "apiKey": ("api_key", "key"),
        "secret": ("apiSecret", "secret_key", "secretKey"),
        "password": ("passphrase",),
        "uid": (),
        "login": (),
        "walletAddress": ("wallet_address",),
        "privateKey": ("private_key",),
    }

    for key, value in credentials.items():
        if value is None:
            continue
        if key in sensitive_fields:
            aliases = alias_map.get(key, ())
            _set_exchange_field(client, key, value, aliases)
        elif key == "headers" and isinstance(value, Mapping):
            headers = getattr(client, "headers", {}) or {}
            headers.update(value)
            client.headers = headers
        elif key == "options" and isinstance(value, Mapping):
            options = getattr(client, "options", None)
            if isinstance(options, MutableMapping):
                options.update(value)
            else:
                setattr(client, "options", dict(value))
        elif key == "ccxt" and isinstance(value, Mapping):
            # Some configurations expose an explicit ``ccxt`` block mirroring
            # passivbot's "ccxt_config" support. Apply the known keys while
            # falling back to attribute assignment for any extras.
            _apply_credentials(client, value)
        else:
            try:
                setattr(client, key, value)
            except Exception:
                logger.debug("Ignored unsupported credential field %s", key)

    headers = getattr(client, "headers", None)
    if isinstance(headers, MutableMapping):
        formatted = _format_header_placeholders(headers, credentials)
        if formatted is not None:
            client.headers = formatted


def _disable_fetch_currencies(client: Any) -> None:
    """Disable ccxt currency lookups that require authenticated endpoints."""

    options = getattr(client, "options", None)
    if isinstance(options, MutableMapping):
        # ccxt exchanges often respect ``options['fetchCurrencies']`` when deciding
        # whether to hit authenticated endpoints while loading markets.
        options["fetchCurrencies"] = False
        # Suppress any warnings about skipping currency downloads without keys.
        options["warnOnFetchCurrenciesWithoutApiKey"] = False

    has = getattr(client, "has", None)
    if isinstance(has, MutableMapping):
        # Some exchange implementations consult ``has['fetchCurrencies']``
        # instead of the options flag, therefore toggle both to cover either
        # code path.
        has["fetchCurrencies"] = False


def _suppress_open_orders_warning(client: Any) -> None:
    """Prevent ccxt from escalating open-order symbol warnings to exceptions."""

    options = getattr(client, "options", None)
    if isinstance(options, MutableMapping):
        options["warnOnFetchOpenOrdersWithoutSymbol"] = False
    else:
        setattr(client, "options", {"warnOnFetchOpenOrdersWithoutSymbol": False})


def _is_symbol_specific_open_orders_warning(error: BaseError) -> bool:
    """Return ``True`` when ``error`` is the ccxt warning about missing symbols."""

    message = str(error)
    return (
        "fetchOpenOrders() WARNING" in message
        and "without specifying a symbol" in message
        and "warnOnFetchOpenOrdersWithoutSymbol" in message
    )


_DEFAULT_OVERRIDE_SENTINEL = object()


def _instantiate_ccxt_client(
    exchange_id: str,
    credentials: Mapping[str, Any],
    *,
    custom_endpoint_override: object = _DEFAULT_OVERRIDE_SENTINEL,
) -> Any:
    """Instantiate a ccxt async client honoring passivbot customisations when available."""

    normalized = normalize_exchange_name(exchange_id)
    rate_limited = bool(credentials.get("enableRateLimit", True))

    if load_ccxt_instance is not None:
        client = load_ccxt_instance(
            normalized,
            enable_rate_limit=rate_limited,
            apply_custom_endpoints=False,
        )
        _apply_credentials(client, credentials)
        _disable_fetch_currencies(client)
        _suppress_open_orders_warning(client)
        override: Optional[ResolvedEndpointOverride]
        if custom_endpoint_override is _DEFAULT_OVERRIDE_SENTINEL:
            override = resolve_custom_endpoint_override(normalized)
        else:
            override = custom_endpoint_override  # type: ignore[assignment]
        apply_rest_overrides_to_ccxt(client, override)
        return client

    if ccxt_async is None:
        raise RuntimeError(
            "ccxt is required to create realtime exchange clients. Install it via 'pip install ccxt'."
        )

    try:
        exchange_class = getattr(ccxt_async, normalized)
    except AttributeError as exc:  # pragma: no cover - configuration error
        raise ValueError(f"Exchange '{exchange_id}' is not supported by ccxt.") from exc

    params: MutableMapping[str, Any] = dict(credentials)
    params.setdefault("enableRateLimit", rate_limited)
    client = exchange_class(params)
    _apply_credentials(client, credentials)
    _disable_fetch_currencies(client)
    _suppress_open_orders_warning(client)
    override: Optional[ResolvedEndpointOverride]
    if custom_endpoint_override is _DEFAULT_OVERRIDE_SENTINEL:
        override = resolve_custom_endpoint_override(normalized)
    else:
        override = custom_endpoint_override  # type: ignore[assignment]
    apply_rest_overrides_to_ccxt(client, override)
    return client


class CCXTAccountClient(AccountClientProtocol):
    """Realtime account client backed by ccxt asynchronous exchanges."""

    def __init__(self, config: AccountConfig) -> None:
        if not isinstance(config, AccountConfig):  # pragma: no cover - defensive
            raise TypeError("config must be an AccountConfig instance")

        self.config = config
        self._normalized_exchange = normalize_exchange_name(config.exchange)
        credentials = dict(config.credentials)
        credentials.setdefault("enableRateLimit", True)
        available_override = resolve_custom_endpoint_override(self._normalized_exchange)
        apply_override: Optional[ResolvedEndpointOverride]
        if config.use_custom_endpoints is False:
            apply_override = None
            if available_override and not available_override.is_noop():
                logger.info(
                    "Custom endpoint override for %s disabled by account configuration",
                    self.config.name,
                )
        else:
            apply_override = available_override
            if config.use_custom_endpoints is True and not available_override:
                logger.info(
                    "Account %s requested custom endpoints but none are configured for %s",
                    self.config.name,
                    self._normalized_exchange,
                )

        self.client = _instantiate_ccxt_client(
            config.exchange,
            credentials,
            custom_endpoint_override=apply_override,
        )
        self._balance_params = dict(config.params.get("balance", {}))
        self._positions_params = dict(config.params.get("positions", {}))
        self._orders_params = dict(config.params.get("orders", {}))
        self._close_params = dict(config.params.get("close", {}))
        self._markets_loaded: Optional[asyncio.Lock] = None
        self._debug_api_payloads = bool(config.debug_api_payloads)
        self._custom_endpoint_override = apply_override
        self._using_custom_endpoints = bool(apply_override and not apply_override.is_noop())
        source_path = get_custom_endpoint_source()
        self._custom_endpoint_source = str(source_path) if source_path else None
        self._liquidity_settings = config.liquidity

    def _refresh_open_order_preferences(self) -> None:
        """Re-apply exchange options that silence noisy open-order warnings."""

        try:
            _suppress_open_orders_warning(self.client)
        except Exception:  # pragma: no cover - defensive
            logger.debug(
                "Failed to update open-order warning preference for %s", self.config.name
            )

    def _log_exchange_payload(
        self, operation: str, payload: Any, params: Optional[Mapping[str, Any]]
    ) -> None:
        if not self._debug_api_payloads:
            return
        params_repr = _stringify_payload(params or {}) if params else "{}"
        payload_repr = _stringify_payload(payload)
        logger.debug(
            "[%s] %s response params=%s payload=%s",
            self.config.name,
            operation,
            params_repr,
            payload_repr,
        )

    async def _ensure_markets(self) -> None:
        lock = self._markets_loaded
        if lock is None:
            lock = asyncio.Lock()
            self._markets_loaded = lock
        async with lock:
            if getattr(self.client, "markets", None):
                return
            await self.client.load_markets()

    async def _fetch_realized_pnl(
        self,
        positions: Sequence[Mapping[str, Any]],
        *,
        now_ms: Optional[int] = None,
    ) -> Optional[float]:
        """Return realised PnL for supported venues within a configurable window."""

        params_cfg_raw = self.config.params.get("realized_pnl")
        params_cfg: Mapping[str, Any]
        if isinstance(params_cfg_raw, Mapping):
            params_cfg = params_cfg_raw
        else:
            return None
        if params_cfg.get("enabled", True) is False:
            return None

        lookback_ms = _coerce_int(params_cfg.get("lookback_ms"))
        if lookback_ms is None:
            lookback_hours = _coerce_int(params_cfg.get("lookback_hours"))
            if lookback_hours is not None:
                lookback_ms = lookback_hours * 60 * 60 * 1000
        if lookback_ms is None:
            lookback_minutes = _coerce_int(params_cfg.get("lookback_minutes"))
            if lookback_minutes is not None:
                lookback_ms = lookback_minutes * 60 * 1000
        if lookback_ms is None or lookback_ms <= 0:
            lookback_ms = 24 * 60 * 60 * 1000

        now_ms = now_ms or int(time.time() * 1000)
        since = (
            _coerce_int(params_cfg.get("since_ms"))
            or _coerce_int(params_cfg.get("start_time_ms"))
            or _coerce_int(params_cfg.get("since"))
        )
        if since is None:
            since = max(0, now_ms - lookback_ms)
        until = (
            _coerce_int(params_cfg.get("until_ms"))
            or _coerce_int(params_cfg.get("end_time_ms"))
            or _coerce_int(params_cfg.get("until"))
        )
        if until is None or until <= 0:
            until = now_ms
        if since >= until:
            return 0.0

        params_base = (
            dict(params_cfg.get("params", {}))
            if isinstance(params_cfg.get("params"), Mapping)
            else {}
        )

        try:
            exchange_id = self._normalized_exchange
            if exchange_id in {"binanceusdm", "binancecoinm", "binancecm"}:
                fetch_income = getattr(self.client, "fetch_income", None)
                if fetch_income is None:
                    return None
                request = dict(params_base)
                request.setdefault("incomeType", "REALIZED_PNL")
                request.setdefault("startTime", since)
                request.setdefault("endTime", until)
                symbol_override = params_cfg.get("symbol")
                if isinstance(symbol_override, str) and symbol_override:
                    request.setdefault("symbol", symbol_override)
                elif self.config.symbols and len(self.config.symbols) == 1:
                    request.setdefault("symbol", self.config.symbols[0])
                incomes = await fetch_income(params=request)
                total = 0.0
                for entry in incomes or []:
                    amount = _coerce_float(entry.get("amount"))
                    if amount is None and isinstance(entry.get("info"), Mapping):
                        info = entry["info"]
                        amount = _first_float(
                            info.get("amount"),
                            info.get("income"),
                            info.get("realizedPnl"),
                            info.get("realisedPnl"),
                        )
                    if amount is None:
                        continue
                    total += float(amount)
                return total

            if exchange_id == "bybit":
                fetch_closed_pnl = getattr(
                    self.client, "private_get_v5_position_closed_pnl", None
                )
                if fetch_closed_pnl is None:
                    return None
                limit = _coerce_int(params_cfg.get("limit")) or _coerce_int(
                    params_base.get("limit")
                )
                if limit is None or limit <= 0:
                    limit = 200
                total = 0.0
                cursor: Optional[str] = None
                while True:
                    request = dict(params_base)
                    request.setdefault("startTime", since)
                    request.setdefault("endTime", until)
                    request.setdefault("limit", limit)
                    if cursor:
                        request["cursor"] = cursor
                    response = await fetch_closed_pnl(request)
                    result = response.get("result") if isinstance(response, Mapping) else None
                    rows = result.get("list") if isinstance(result, Mapping) else None
                    entries = rows or []
                    for entry in entries:
                        pnl = _first_float(
                            entry.get("pnl"),
                            entry.get("closedPnl"),
                        )
                        if pnl is None:
                            continue
                        total += float(pnl)
                    cursor = (
                        result.get("nextPageCursor")
                        if isinstance(result, Mapping)
                        else None
                    )
                    if not cursor or not entries:
                        break
                return total

            if exchange_id == "okx":
                fetch_trades = getattr(self.client, "fetch_my_trades", None)
                if fetch_trades is None:
                    return None
                limit = _coerce_int(params_cfg.get("limit")) or _coerce_int(
                    params_base.get("limit")
                )
                if limit is None or limit <= 0:
                    limit = 200
                params_base.setdefault("until", until)

                symbols_cfg = params_cfg.get("symbols")
                if isinstance(symbols_cfg, str) and symbols_cfg:
                    symbols: Sequence[Optional[str]] = [symbols_cfg]
                elif isinstance(symbols_cfg, Sequence):
                    symbols = [
                        str(symbol)
                        for symbol in symbols_cfg
                        if isinstance(symbol, str) and symbol
                    ]
                else:
                    dedup: list[str] = []
                    for position in positions:
                        symbol = position.get("symbol")
                        if isinstance(symbol, str) and symbol and symbol not in dedup:
                            dedup.append(symbol)
                    if dedup:
                        symbols = dedup
                    elif self.config.symbols:
                        symbols = list(dict.fromkeys(self.config.symbols))
                    else:
                        symbols = [None]

                total = 0.0
                for symbol in symbols:
                    request = dict(params_base)
                    try:
                        trades = await fetch_trades(
                            symbol,
                            since=since,
                            limit=limit,
                            params=request,
                        )
                    except BaseError as exc:
                        logger.debug(
                            "[%s] fetch_my_trades failed for %s: %s",
                            self.config.name,
                            symbol or "*",
                            exc,
                            exc_info=self._debug_api_payloads,
                        )
                        continue
                    if not trades:
                        continue
                    for trade in trades:
                        pnl = _first_float(
                            trade.get("pnl"),
                            trade.get("realizedPnl"),
                            trade.get("realisedPnl"),
                        )
                        info = trade.get("info") if isinstance(trade.get("info"), Mapping) else None
                        if pnl is None and info:
                            pnl = _first_float(
                                info.get("fillPnl"),
                                info.get("pnl"),
                                info.get("realizedPnl"),
                                info.get("realisedPnl"),
                            )
                        if pnl is None:
                            continue
                        total += float(pnl)
                return total

        except BaseError as exc:
            logger.debug(
                "[%s] Failed to fetch realised PnL via history: %s",
                self.config.name,
                exc,
                exc_info=self._debug_api_payloads,
            )
        except Exception as exc:  # pragma: no cover - defensive
            logger.debug(
                "[%s] Unexpected error while fetching realised PnL: %s",
                self.config.name,
                exc,
                exc_info=self._debug_api_payloads,
            )
        return None

    async def fetch(self) -> Dict[str, Any]:
        try:
            await self._ensure_markets()
            balance_raw = await self.client.fetch_balance(params=self._balance_params)
        except BaseError as exc:
            raise self._translate_ccxt_error(exc) from exc
        self._log_exchange_payload("fetch_balance", balance_raw, self._balance_params)
        balance_value = _extract_balance(balance_raw, self.config.settle_currency)
        positions_raw: Iterable[Mapping[str, Any]] = []
        positions: list[Dict[str, Any]] = []
        if hasattr(self.client, "fetch_positions"):
            try:
                positions_raw = await self.client.fetch_positions(params=self._positions_params)
                self._log_exchange_payload(
                    "fetch_positions", positions_raw, self._positions_params
                )
            except BaseError as exc:
                logger.warning(
                    "Failed to fetch positions for %s: %s", self.config.name, exc, exc_info=True
                )
                if self._debug_api_payloads:
                    logger.debug(
                        "[%s] fetch_positions params=%s raised=%s",
                        self.config.name,
                        _stringify_payload(self._positions_params),
                        exc,
                    )
        for position_raw in positions_raw or []:
            parsed = _parse_position(position_raw, balance_value)
            if parsed is not None:
                positions.append(parsed)
        symbol_metrics: Dict[str, Dict[str, Dict[str, float]]] = {}
        order_books: Dict[str, MutableMapping[str, Any]] = {}
        ticker_fallbacks: Dict[str, Dict[str, float]] = {}
        fallback_mode = (self._liquidity_settings.fallback_mode or "").lower()
        if positions:
            symbols = [position.get("symbol") for position in positions if position.get("symbol")]
            if symbols:
                symbol_metrics = await self._collect_symbol_metrics(symbols)
                if self._liquidity_settings.fetch_order_book:
                    order_books = await self._collect_order_books(symbols)
                missing_depth = [symbol for symbol in symbols if symbol and symbol not in order_books]
                if missing_depth and fallback_mode == "ticker":
                    for symbol in missing_depth:
                        prices = await self._fetch_ticker_prices(symbol)
                        if prices:
                            ticker_fallbacks[symbol] = prices
            for position in positions:
                symbol = position.get("symbol")
                if not symbol:
                    continue
                metrics = symbol_metrics.get(symbol)
                if metrics:
                    position.update(metrics)
                order_book_snapshot = order_books.get(symbol)
                if order_book_snapshot:
                    position.setdefault("order_book", dict(order_book_snapshot))
                fallback_price: Optional[float] = None
                if not order_book_snapshot:
                    if fallback_mode == "ticker":
                        quotes = ticker_fallbacks.get(symbol)
                        if quotes:
                            side = str(position.get("side", "")).lower()
                            if side == "long":
                                fallback_price = quotes.get("sell") or quotes.get("buy")
                            else:
                                fallback_price = quotes.get("buy") or quotes.get("sell")
                    elif fallback_mode == "mark":
                        fallback_price = _first_float(
                            position.get("mark_price"),
                            position.get("entry_price"),
                        )
                liquidity_metrics = calculate_position_liquidity(
                    position,
                    order_book_snapshot,
                    fallback_price=fallback_price,
                    warning_threshold=self._liquidity_settings.slippage_warning_pct,
                )
                position["liquidity"] = dict(liquidity_metrics)
        if not hasattr(self.client, "fetch_positions") and self._debug_api_payloads:
            logger.debug(
                "[%s] fetch_positions not available on exchange client", self.config.name
            )

        open_orders: list[Dict[str, Any]] = []
        if hasattr(self.client, "fetch_open_orders"):
            try:
                self._refresh_open_order_preferences()
                raw_orders: Optional[Iterable[Mapping[str, Any]]] = None
                if self.config.symbols:
                    combined: list[Mapping[str, Any]] = []
                    for symbol in self.config.symbols:
                        params = dict(self._orders_params)
                        raw = await self.client.fetch_open_orders(symbol, params=params)
                        self._log_exchange_payload(
                            "fetch_open_orders",
                            raw,
                            {**params, "symbol": symbol},
                        )
                        if raw:
                            combined.extend(raw)
                    raw_orders = combined
                else:
                    raw_orders = await self.client.fetch_open_orders(params=self._orders_params)
                    self._log_exchange_payload(
                        "fetch_open_orders", raw_orders, self._orders_params
                    )
                for order_raw in raw_orders or []:
                    parsed_order = _parse_order(order_raw)
                    if parsed_order is not None:
                        open_orders.append(parsed_order)
            except BaseError as exc:
                if _is_symbol_specific_open_orders_warning(exc):
                    logger.info(
                        "Exchange %s requires a symbol when fetching open orders; skipping.",
                        self.config.name,
                    )
                else:
                    logger.warning(
                        "Failed to fetch open orders for %s: %s",
                        self.config.name,
                        exc,
                        exc_info=True,
                    )
                if self._debug_api_payloads:
                    logger.debug(
                        "[%s] fetch_open_orders params=%s raised=%s",
                        self.config.name,
                        _stringify_payload(self._orders_params),
                        exc,
                    )
        elif self._debug_api_payloads:
            logger.debug(
                "[%s] fetch_open_orders not available on exchange client", self.config.name
            )

        realized_cfg_raw = self.config.params.get("realized_pnl")
        realized_cfg = realized_cfg_raw if isinstance(realized_cfg_raw, Mapping) else None
        tolerance_raw = realized_cfg.get("fallback_tolerance") if realized_cfg else None
        try:
            abs_tol = abs(float(tolerance_raw)) if tolerance_raw is not None else 1e-9
        except (TypeError, ValueError):
            abs_tol = 1e-9

        realized_from_positions = sum(
            float(position.get("daily_realized_pnl", 0.0)) for position in positions
        )
        realized_total = realized_from_positions

        fetch_mode = str(realized_cfg.get("mode", "")).lower() if realized_cfg else ""
        fetch_always = fetch_mode == "always"
        fetch_never = fetch_mode == "never"

        should_fetch = False
        if realized_cfg and not fetch_never:
            should_fetch = fetch_always or math.isclose(realized_from_positions, 0.0, abs_tol=abs_tol)

        if should_fetch:
            realized_override = await self._fetch_realized_pnl(positions)
            if realized_override is not None:
                realized_total = realized_override

        return {
            "name": self.config.name,
            "balance": balance_value,
            "positions": positions,
            "open_orders": open_orders,
            "daily_realized_pnl": realized_total,
            "order_books": list(order_books.values()) if order_books else [],
        }

    async def close(self) -> None:
        await self.client.close()

    def _translate_ccxt_error(self, error: BaseError) -> Exception:
        message = str(error)
        payload, prefix = self._extract_error_payload(message)
        detail = self._extract_error_detail(payload)
        hint = self._custom_endpoint_hint(payload)

        if self._is_authentication_error(message, detail):
            description = detail or "The exchange rejected the API credentials"
            description = description.rstrip(".")
            description += ". Please verify the API key, secret, permissions, and any IP whitelist settings."
            if hint:
                description += " " + hint
            return AuthenticationError(description)

        summary = detail or prefix or "An unexpected error was returned by the exchange"
        summary = summary.rstrip(".") + ". See logs for full error details."
        if hint:
            summary += " " + hint
        return RuntimeError(summary)

    @staticmethod
    def _extract_error_payload(message: str) -> Tuple[Optional[Mapping[str, Any]], str]:
        idx = message.find("{")
        if idx == -1:
            return None, message.strip()
        json_segment = message[idx:]
        try:
            payload = json.loads(json_segment)
        except json.JSONDecodeError:
            return None, message.strip()
        prefix = message[:idx].strip()
        return payload, prefix

    @classmethod
    def _extract_error_detail(cls, payload: Optional[Mapping[str, Any]]) -> Optional[str]:
        if not payload:
            return None
        candidates = (
            payload.get("msg"),
            payload.get("message"),
            payload.get("retMsg"),
            payload.get("ret_msg"),
            payload.get("result"),
            payload.get("error"),
            payload.get("reason"),
            payload.get("desc"),
            payload.get("detail"),
        )
        for candidate in candidates:
            if isinstance(candidate, str) and candidate.strip():
                return candidate.strip()
        for candidate in payload.values():
            if isinstance(candidate, Mapping):
                nested = cls._extract_error_detail(candidate)
                if nested:
                    return nested
        return None

    def _custom_endpoint_hint(self, payload: Optional[Mapping[str, Any]]) -> Optional[str]:
        source: Optional[str] = None
        if payload:
            for key in ("source", "proxy", "origin", "endpoint"):
                value = payload.get(key)
                if isinstance(value, str) and value.strip():
                    source = value.strip()
                    break
        if source:
            return f"Requests for this account are routed through the '{source}' custom endpoint."
        if not self._using_custom_endpoints:
            return None
        if self._custom_endpoint_source:
            return (
                "Custom endpoint overrides from "
                f"{self._custom_endpoint_source} are active for this account."
            )
        return "Custom endpoint overrides discovered automatically are active for this account."

    @staticmethod
    def _is_authentication_error(message: str, detail: Optional[str]) -> bool:
        lowered = message.lower()
        tokens = (
            "invalid api key",
            "invalid api-key",
            "api key not found",
            "api-key not found",
            "api-key format is invalid",
            "api key format is invalid",
            "invalid signature",
            "signature for this request is not valid",
            "signature verification failed",
            "authentication failed",
            "not authorized",
            "access denied",
        )
        if any(token in lowered for token in tokens):
            return True
        if detail:
            lowered_detail = detail.lower()
            return any(token in lowered_detail for token in tokens)
        return False

    async def _collect_symbol_metrics(
        self, symbols: Iterable[str]
    ) -> Dict[str, Dict[str, Dict[str, float]]]:
        unique_symbols = [symbol for symbol in dict.fromkeys(symbols) if symbol]
        if not unique_symbols:
            return {}
        results: Dict[str, Dict[str, Dict[str, float]]] = {}
        tasks = [self._fetch_symbol_metrics(symbol) for symbol in unique_symbols]
        responses = await asyncio.gather(*tasks, return_exceptions=True)
        for symbol, response in zip(unique_symbols, responses):
            if isinstance(response, Exception):
                logger.debug(
                    "[%s] Failed to compute metrics for %s: %s",
                    self.config.name,
                    symbol,
                    response,
                    exc_info=True,
                )
                continue
            if response:
                results[symbol] = response
        return results

    async def _collect_order_books(
        self, symbols: Iterable[str]
    ) -> Dict[str, MutableMapping[str, Any]]:
        settings = self._liquidity_settings
        if not settings.fetch_order_book:
            return {}
        fetch_order_book = getattr(self.client, "fetch_order_book", None)
        if fetch_order_book is None:
            return {}
        unique_symbols = [symbol for symbol in dict.fromkeys(symbols) if symbol]
        if not unique_symbols:
            return {}
        results: Dict[str, MutableMapping[str, Any]] = {}
        for symbol in unique_symbols:
            params = dict(self._positions_params)
            try:
                if settings.depth:
                    order_book = await fetch_order_book(symbol, limit=settings.depth, params=params)
                else:
                    order_book = await fetch_order_book(symbol, params=params)
            except BaseError as exc:
                logger.debug(
                    "[%s] fetch_order_book failed for %s: %s",
                    self.config.name,
                    symbol,
                    exc,
                    exc_info=True,
                )
                continue
            request_meta = dict(params)
            request_meta["symbol"] = symbol
            if settings.depth:
                request_meta["limit"] = settings.depth
            self._log_exchange_payload("fetch_order_book", order_book, request_meta)
            normalised = normalise_order_book(order_book, depth=settings.depth)
            if not normalised:
                continue
            snapshot: MutableMapping[str, Any] = dict(normalised)
            snapshot["symbol"] = symbol
            results[symbol] = snapshot
        return results

    async def _fetch_symbol_metrics(self, symbol: str) -> Dict[str, Dict[str, float]]:
        metrics: Dict[str, Dict[str, float]] = {}
        volatility = await self._fetch_symbol_volatility(symbol)
        if volatility:
            metrics["volatility"] = volatility
        funding = await self._fetch_symbol_funding(symbol)
        if funding:
            metrics["funding_rates"] = funding
        return metrics

    async def _fetch_symbol_volatility(self, symbol: str) -> Optional[Dict[str, float]]:
        if not hasattr(self.client, "fetch_ohlcv"):
            return None
        try:
            candles = await self.client.fetch_ohlcv(
                symbol, timeframe="1h", limit=200, params=self._positions_params
            )
        except BaseError as exc:
            logger.debug(
                "[%s] fetch_ohlcv failed for %s: %s",
                self.config.name,
                symbol,
                exc,
                exc_info=True,
            )
            return None
        if not candles or len(candles) < 2:
            return None
        closes: list[float] = []
        for candle in candles:
            price = _first_float(candle[4] if len(candle) > 4 else None)
            if price is None or price <= 0:
                continue
            closes.append(price)
        if len(closes) < 2:
            return None
        returns: list[float] = []
        for previous, current in zip(closes, closes[1:]):
            if previous <= 0 or current <= 0:
                continue
            returns.append(math.log(current / previous))
        if len(returns) < 2:
            return None
        windows = {"4h": 4, "24h": 24, "3d": 72, "7d": 168}
        volatilities: Dict[str, float] = {}
        for key, length in windows.items():
            if len(returns) < length:
                continue
            window = returns[-length:]
            if len(window) < 2:
                continue
            std_dev = statistics.pstdev(window)
            if std_dev is None:
                continue
            volatilities[key] = float(std_dev * math.sqrt(length))
        return volatilities or None

    async def _fetch_symbol_funding(self, symbol: str) -> Optional[Dict[str, float]]:
        if not hasattr(self.client, "fetch_funding_rate_history"):
            return None
        now_ms = int(time.time() * 1000)
        try:
            history = await self.client.fetch_funding_rate_history(
                symbol, limit=200, params=self._positions_params
            )
        except BaseError as exc:
            logger.debug(
                "[%s] fetch_funding_rate_history failed for %s: %s",
                self.config.name,
                symbol,
                exc,
                exc_info=True,
            )
            return None
        if not history:
            return None

        def _extract_rate(entry: Mapping[str, Any]) -> Optional[float]:
            rate = entry.get("fundingRate") or entry.get("funding_rate") or entry.get("rate")
            if rate is None and isinstance(entry.get("info"), Mapping):
                info = entry["info"]
                rate = (
                    info.get("fundingRate")
                    or info.get("funding_rate")
                    or info.get("rate")
                    or info.get("lastFundingRate")
                )
            return _first_float(rate)

        def _extract_timestamp(entry: Mapping[str, Any]) -> Optional[int]:
            ts = entry.get("timestamp") or entry.get("datetime")
            ts_value = None
            if isinstance(ts, (int, float)):
                ts_value = int(ts)
            elif isinstance(ts, str):
                try:
                    ts_value = int(ts)
                except ValueError:
                    ts_value = None
            if ts_value is None and isinstance(entry.get("info"), Mapping):
                raw = entry["info"].get("timestamp") or entry["info"].get("time")
                if isinstance(raw, (int, float)):
                    ts_value = int(raw)
            return ts_value

        windows = {
            "4h": 4 * 60 * 60 * 1000,
            "24h": 24 * 60 * 60 * 1000,
            "3d": 3 * 24 * 60 * 60 * 1000,
            "7d": 7 * 24 * 60 * 60 * 1000,
        }
        aggregated: Dict[str, list[float]] = {key: [] for key in windows}
        for entry in history:
            timestamp = _extract_timestamp(entry)
            rate = _extract_rate(entry)
            if timestamp is None or rate is None:
                continue
            for key, window in windows.items():
                if timestamp >= now_ms - window:
                    aggregated[key].append(rate)
        results: Dict[str, float] = {}
        for key, values in aggregated.items():
            if not values:
                continue
            try:
                results[key] = float(statistics.mean(values))
            except statistics.StatisticsError:
                continue
        return results or None

    async def kill_switch(self, symbol: Optional[str] = None) -> Dict[str, Any]:
        await self._ensure_markets()
        scope = f" for {symbol}" if symbol else ""
        logger.info("[%s] Executing kill switch%s", self.config.name, scope)
        summary: Dict[str, Any] = {
            "cancelled_orders": [],
            "failed_order_cancellations": [],
            "closed_positions": [],
            "failed_position_closures": [],
        }
        await self._cancel_open_orders(summary, symbol)
        await self._close_positions(summary, symbol)
        failures = len(summary["failed_order_cancellations"]) + len(summary["failed_position_closures"])
        logger.info(
            "[%s] Kill switch completed: cancelled_orders=%d closed_positions=%d failures=%d",
            self.config.name,
            len(summary["cancelled_orders"]),
            len(summary["closed_positions"]),
            failures,
        )
        if failures:
            logger.debug("[%s] Kill switch details: %s", self.config.name, _stringify_payload(summary))
        return summary

    async def cancel_all_orders(self, symbol: Optional[str] = None) -> Mapping[str, Any]:
        await self._ensure_markets()
        summary: Dict[str, Any] = {
            "cancelled_orders": [],
            "failed_order_cancellations": [],
        }
        await self._cancel_open_orders(summary, symbol)
        return summary

    async def close_all_positions(self, symbol: Optional[str] = None) -> Mapping[str, Any]:
        await self._ensure_markets()
        summary: Dict[str, Any] = {
            "closed_positions": [],
            "failed_position_closures": [],
        }
        await self._close_positions(summary, symbol)
        return summary

    async def create_order(
        self,
        symbol: str,
        order_type: str,
        side: str,
        amount: float,
        price: Optional[float] = None,
        params: Optional[Mapping[str, Any]] = None,
    ) -> Mapping[str, Any]:
        await self._ensure_markets()
        request_params = dict(self._orders_params)
        if params:
            request_params.update(dict(params))
        payload = {
            "symbol": symbol,
            "type": order_type,
            "side": side,
            "amount": amount,
        }
        if price is not None:
            payload["price"] = price
        try:
            response = await self.client.create_order(
                symbol,
                order_type,
                side,
                amount,
                price,
                params=request_params,
            )
        except BaseError as exc:
            logger.warning(
                "Failed to create order on %s: %s",
                self.config.name,
                exc,
                exc_info=True,
            )
            raise RuntimeError(f"Exchange order placement failed: {exc}") from exc
        self._log_exchange_payload("create_order", response, {**request_params, **payload})
        normalized = _parse_order(response) if response else None
        return {"order": normalized, "raw": response or {}}

    async def cancel_order(
        self,
        order_id: str,
        symbol: Optional[str] = None,
        params: Optional[Mapping[str, Any]] = None,
    ) -> Mapping[str, Any]:
        await self._ensure_markets()
        request_params = dict(self._orders_params)
        if params:
            request_params.update(dict(params))
        try:
            if symbol:
                response = await self.client.cancel_order(order_id, symbol, params=request_params)
            else:
                response = await self.client.cancel_order(order_id, params=request_params)
        except BaseError as exc:
            logger.warning(
                "Failed to cancel order %s on %s: %s",
                order_id,
                self.config.name,
                exc,
                exc_info=True,
            )
            raise RuntimeError(f"Exchange order cancellation failed: {exc}") from exc
        payload_meta = {"order_id": order_id, "symbol": symbol}
        self._log_exchange_payload("cancel_order", response, {**request_params, **payload_meta})
        normalized = _parse_order(response) if response else None
        return {"order": normalized, "raw": response or {}}

    async def close_position(self, symbol: str) -> Mapping[str, Any]:
        await self._ensure_markets()
        summary: Dict[str, Any] = {"closed_positions": [], "failed_position_closures": []}
        await self._close_positions(summary, symbol)
        return summary

    async def list_order_types(self) -> Sequence[str]:
        await self._ensure_markets()
        supported: Dict[str, None] = {}
        options = getattr(self.client, "options", {})
        if isinstance(options, Mapping):
            for key in ("defaultType", "defaultSubType"):
                value = options.get(key)
                if isinstance(value, str) and value:
                    supported.setdefault(value.lower(), None)
            raw_types = options.get("orderTypes") or options.get("types")
            if isinstance(raw_types, Mapping):
                raw_types = raw_types.values()
            if isinstance(raw_types, Iterable):
                for candidate in raw_types:
                    if isinstance(candidate, str) and candidate:
                        supported.setdefault(candidate.lower(), None)
        if hasattr(self.client, "has") and isinstance(self.client.has, Mapping):
            if self.client.has.get("createOrder"):
                supported.setdefault("limit", None)
                supported.setdefault("market", None)
        if not supported:
            supported = {"limit": None, "market": None}
        return sorted(supported)

    async def _cancel_open_orders(
        self, summary: Dict[str, Any], symbol_filter: Optional[str]
    ) -> None:
        can_bulk_cancel = False
        if hasattr(self.client, "cancel_all_orders"):
            can_bulk_cancel = True
            capabilities = getattr(self.client, "has", None)
            if isinstance(capabilities, Mapping):
                bulk_flag = capabilities.get("cancelAllOrders")
                if bulk_flag in (False, None):
                    can_bulk_cancel = False

        if can_bulk_cancel:
            try:
                if symbol_filter:
                    await self.client.cancel_all_orders(
                        symbol_filter, params=self._orders_params
                    )
                    summary["cancelled_orders"].append({"symbol": symbol_filter})
                elif self.config.symbols:
                    for symbol in self.config.symbols:
                        await self.client.cancel_all_orders(symbol, params=self._orders_params)
                        summary["cancelled_orders"].append({"symbol": symbol})
                else:
                    await self.client.cancel_all_orders(params=self._orders_params)
                    summary["cancelled_orders"].append({"symbol": None})
                return
            except NotSupported as exc:
                logger.info(
                    "%s cancel_all_orders not supported; falling back to per-order cancellation: %s",
                    self.config.name,
                    exc,
                )
            except BaseError as exc:
                logger.warning(
                    "cancel_all_orders failed for %s: %s", self.config.name, exc, exc_info=True
                )
                summary["failed_order_cancellations"].append(
                    {"error": str(exc), "method": "cancel_all_orders"}
                )

        if not hasattr(self.client, "fetch_open_orders"):
            return

        try:
            self._refresh_open_order_preferences()
            if symbol_filter:
                symbols = [symbol_filter]
            else:
                symbols = self.config.symbols or [None]
            for symbol in symbols:
                params = dict(self._orders_params)
                orders = await self.client.fetch_open_orders(symbol, params=params)
                for order in orders or []:
                    order_id = order.get("id") or order.get("clientOrderId")
                    if not order_id:
                        continue
                    try:
                        if symbol:
                            await self.client.cancel_order(order_id, symbol, params=params)
                        else:
                            await self.client.cancel_order(order_id, params=params)
                        summary["cancelled_orders"].append(
                            {"symbol": symbol or order.get("symbol"), "order_id": order_id}
                        )
                    except BaseError as exc:
                        logger.warning(
                            "Failed to cancel order %s on %s: %s",
                            order_id,
                            self.config.name,
                            exc,
                            exc_info=True,
                        )
                        summary["failed_order_cancellations"].append(
                            {
                                "symbol": symbol or order.get("symbol"),
                                "order_id": order_id,
                                "error": str(exc),
                            }
                        )
        except BaseError as exc:
            if _is_symbol_specific_open_orders_warning(exc):
                logger.info(
                    "Exchange %s requires a symbol when cancelling open orders; skipping.",
                    self.config.name,
                )
            else:
                logger.warning(
                    "Failed to enumerate open orders for %s: %s",
                    self.config.name,
                    exc,
                    exc_info=True,
                )

    async def _close_positions(
        self, summary: Dict[str, Any], symbol_filter: Optional[str]
    ) -> None:
        if not hasattr(self.client, "fetch_positions"):
            return

        try:
            positions = await self.client.fetch_positions(params=self._positions_params)
        except BaseError as exc:
            logger.warning(
                "Failed to fetch positions for kill switch on %s: %s",
                self.config.name,
                exc,
                exc_info=True,
            )
            summary["failed_position_closures"].append({"error": str(exc)})
            return

        orderbook_cache: Dict[str, Dict[str, float]] = {}
        for position in positions or []:
            size = position.get("contracts") or position.get("size") or position.get("amount")
            symbol = position.get("symbol") or position.get("id")
            if not symbol:
                continue
            if symbol_filter and symbol != symbol_filter:
                continue
            try:
                qty = abs(float(size))
            except (TypeError, ValueError):
                continue
            if qty == 0:
                continue
            side = "sell" if float(size) > 0 else "buy"
            params = dict(self._close_params)

            position_side, position_idx, side_explicit = _extract_position_details(position)
            if position_side and "positionSide" not in params:
                params["positionSide"] = position_side
            if position_idx is not None and "positionIdx" not in params:
                params["positionIdx"] = position_idx

            if self._normalized_exchange == "okx":
<<<<<<< HEAD
                info = position.get("info") if isinstance(position.get("info"), Mapping) else None

=======
>>>>>>> 09bd2282
                okx_pos_side = None
                raw_okx_side = position.get("posSide")
                if isinstance(raw_okx_side, str) and raw_okx_side.strip():
                    okx_pos_side = raw_okx_side.strip().lower()
<<<<<<< HEAD
                if okx_pos_side is None and isinstance(info, Mapping):
                    info_side = info.get("posSide")
=======
                if okx_pos_side is None and isinstance(position.get("info"), Mapping):
                    info_side = position["info"].get("posSide")
>>>>>>> 09bd2282
                    if isinstance(info_side, str) and info_side.strip():
                        okx_pos_side = info_side.strip().lower()
                if okx_pos_side is None and position_side:
                    okx_pos_side = position_side.lower()
                if okx_pos_side in {"long", "short", "net"} and "posSide" not in params:
                    params["posSide"] = okx_pos_side

<<<<<<< HEAD
                okx_td_mode: Optional[str] = None
                for key in ("tdMode", "tradeMode", "marginMode", "mgnMode"):
                    candidate = position.get(key)
                    if isinstance(candidate, str) and candidate.strip():
                        okx_td_mode = candidate.strip().lower()
                        break
                if okx_td_mode is None and isinstance(info, Mapping):
                    for key in ("tdMode", "tradeMode", "marginMode", "mgnMode"):
                        candidate = info.get(key)
                        if isinstance(candidate, str) and candidate.strip():
                            okx_td_mode = candidate.strip().lower()
                            break
                if okx_td_mode:
                    params.setdefault("tdMode", okx_td_mode)

=======
>>>>>>> 09bd2282
            if side_explicit:
                params.pop("reduceOnly", None)
                params.pop("reduceonly", None)
            else:
                if "reduceonly" in params:
                    params["reduceOnly"] = params.pop("reduceonly")
                if "reduceOnly" not in params:
                    params["reduceOnly"] = True

            mark_price = _first_float(
                position.get("markPrice"),
                position.get("mark_price"),
                position.get("last"),
                position.get("info", {}).get("markPrice")
                if isinstance(position.get("info"), Mapping)
                else None,
                position.get("info", {}).get("lastPrice")
                if isinstance(position.get("info"), Mapping)
                else None,
                position.get("entryPrice"),
                position.get("entry_price"),
            )
            try:
                price = await self._determine_exit_price(symbol, side, orderbook_cache, mark_price)
                if price is None:
                    raise RuntimeError("Unable to determine exit price for limit kill switch order")
                await self.client.create_order(symbol, "limit", side, qty, price, params=params)
                summary["closed_positions"].append(
                    {"symbol": symbol, "side": side, "amount": qty, "price": price}
                )
            except BaseError as exc:
                logger.warning(
                    "Failed to close position %s on %s: %s",
                    symbol,
                    self.config.name,
                    exc,
                    exc_info=True,
                )
                summary["failed_position_closures"].append(
                    {"symbol": symbol, "side": side, "amount": qty, "error": str(exc)}
                )
            except RuntimeError as exc:
                logger.warning("Kill switch skipped %s: %s", symbol, exc, exc_info=True)
                summary["failed_position_closures"].append(
                    {"symbol": symbol, "side": side, "amount": qty, "error": str(exc)}
                )

    async def _determine_exit_price(
        self,
        symbol: str,
        side: str,
        cache: Dict[str, Dict[str, float]],
        fallback: Optional[float],
    ) -> Optional[float]:
        key = side.lower()
        prices = cache.setdefault(symbol, {})
        if not prices:
            best = await self._fetch_best_prices(symbol)
            if best:
                prices.update(best)
        price = prices.get(key)
        if price is not None:
            return price
        if fallback is not None:
            return fallback
        ticker_prices = await self._fetch_ticker_prices(symbol)
        if ticker_prices:
            prices.update(ticker_prices)
            price = prices.get(key)
            if price is not None:
                return price
        return fallback

    async def _fetch_best_prices(self, symbol: str) -> Optional[Dict[str, float]]:
        if not hasattr(self.client, "fetch_order_book"):
            return None
        try:
            order_book = await self.client.fetch_order_book(symbol)
        except BaseError as exc:
            logger.debug(
                "[%s] fetch_order_book failed for %s: %s",
                self.config.name,
                symbol,
                exc,
                exc_info=True,
            )
            return None
        bids = order_book.get("bids") if isinstance(order_book, Mapping) else None
        asks = order_book.get("asks") if isinstance(order_book, Mapping) else None
        best: Dict[str, float] = {}
        bid_price = _first_float(bids[0][0]) if bids else None
        ask_price = _first_float(asks[0][0]) if asks else None
        if bid_price is not None:
            best["sell"] = bid_price
        if ask_price is not None:
            best["buy"] = ask_price
        return best or None

    async def _fetch_ticker_prices(self, symbol: str) -> Optional[Dict[str, float]]:
        if not hasattr(self.client, "fetch_ticker"):
            return None
        try:
            ticker = await self.client.fetch_ticker(symbol)
        except BaseError as exc:
            logger.debug(
                "[%s] fetch_ticker failed for %s: %s",
                self.config.name,
                symbol,
                exc,
                exc_info=True,
            )
            return None

        info = ticker.get("info") if isinstance(ticker, Mapping) else None
        info_mapping = info if isinstance(info, Mapping) else {}

        bid = _first_float(
            ticker.get("bid"),
            ticker.get("bestBid"),
            info_mapping.get("bid"),
            info_mapping.get("bidPrice"),
            info_mapping.get("bestBid"),
            info_mapping.get("bestBidPrice"),
        )
        ask = _first_float(
            ticker.get("ask"),
            ticker.get("bestAsk"),
            info_mapping.get("ask"),
            info_mapping.get("askPrice"),
            info_mapping.get("bestAsk"),
            info_mapping.get("bestAskPrice"),
        )
        last = _first_float(ticker.get("last"), info_mapping.get("last"), info_mapping.get("lastPrice"))

        prices: Dict[str, float] = {}
        if bid is not None:
            prices["sell"] = bid
        if ask is not None:
            prices["buy"] = ask
        if not prices and last is not None:
            prices["sell"] = prices["buy"] = last
        return prices or None


__all__ = [
    "AccountClientProtocol",
    "CCXTAccountClient",
]<|MERGE_RESOLUTION|>--- conflicted
+++ resolved
@@ -1380,22 +1380,21 @@
                 params["positionIdx"] = position_idx
 
             if self._normalized_exchange == "okx":
-<<<<<<< HEAD
+
                 info = position.get("info") if isinstance(position.get("info"), Mapping) else None
 
-=======
->>>>>>> 09bd2282
+
                 okx_pos_side = None
                 raw_okx_side = position.get("posSide")
                 if isinstance(raw_okx_side, str) and raw_okx_side.strip():
                     okx_pos_side = raw_okx_side.strip().lower()
-<<<<<<< HEAD
+
                 if okx_pos_side is None and isinstance(info, Mapping):
                     info_side = info.get("posSide")
-=======
+
                 if okx_pos_side is None and isinstance(position.get("info"), Mapping):
                     info_side = position["info"].get("posSide")
->>>>>>> 09bd2282
+
                     if isinstance(info_side, str) and info_side.strip():
                         okx_pos_side = info_side.strip().lower()
                 if okx_pos_side is None and position_side:
@@ -1403,7 +1402,7 @@
                 if okx_pos_side in {"long", "short", "net"} and "posSide" not in params:
                     params["posSide"] = okx_pos_side
 
-<<<<<<< HEAD
+
                 okx_td_mode: Optional[str] = None
                 for key in ("tdMode", "tradeMode", "marginMode", "mgnMode"):
                     candidate = position.get(key)
@@ -1419,8 +1418,7 @@
                 if okx_td_mode:
                     params.setdefault("tdMode", okx_td_mode)
 
-=======
->>>>>>> 09bd2282
+
             if side_explicit:
                 params.pop("reduceOnly", None)
                 params.pop("reduceonly", None)
