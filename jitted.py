--- conflicted
+++ resolved
@@ -340,11 +340,7 @@
                     long_entry = (qty, price, new_long_psize, new_long_pprice, 'long_reentry')
                 bankruptcy_price = calc_bankruptcy_price(balance, new_long_psize, new_long_pprice,
                                                          shrt_psize, shrt_pprice, inverse, contract_multiplier)
-<<<<<<< HEAD
-                if calc_diff(bankruptcy_price, last_price) < stop_loss_liq_diff:
-=======
                 if calc_diff(bankruptcy_price, last_price) < entry_liq_diff_thr:
->>>>>>> fcf54282
                     long_entry = (0.0, 0.0, long_psize, long_pprice, '')
         else:
             long_entry = (0.0, 0.0, long_psize, long_pprice, '')
@@ -371,11 +367,7 @@
                 shrt_entry = (qty, price, new_shrt_psize, new_shrt_pprice, 'shrt_reentry')
                 bankruptcy_price = calc_bankruptcy_price(balance, long_psize, long_pprice,
                                                          new_shrt_psize, new_shrt_pprice, inverse, contract_multiplier)
-<<<<<<< HEAD
-                if calc_diff(bankruptcy_price, last_price) < stop_loss_liq_diff:
-=======
                 if calc_diff(bankruptcy_price, last_price) < entry_liq_diff_thr:
->>>>>>> fcf54282
                     shrt_entry = (0.0, 0.0, shrt_psize, shrt_pprice, '')
         else:
             shrt_entry = (0.0, 0.0, shrt_psize, shrt_pprice, '')
